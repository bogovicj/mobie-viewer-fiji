--- conflicted
+++ resolved
@@ -18,11 +18,7 @@
 	public static void main( String[] args ) throws IOException
 	{
 		new TestRemoteZebrafish().testSmallGridView();
-<<<<<<< HEAD
-		//new TestRemoteZebrafish().testTransformedGridView();
-=======
 		new TestRemoteZebrafish().testTransformedGridView();
->>>>>>> b51948c9
 	}
 
 	@Test
@@ -46,7 +42,7 @@
 		display.segmentsVolumeViewer.showSegments( true );
 	}
 
-	//@Test
+	@Test
 	public void testTransformedGridView() throws IOException
 	{
 		final ImageJ imageJ = new ImageJ();
