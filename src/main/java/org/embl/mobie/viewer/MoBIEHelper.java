/*-
 * #%L
 * Fiji viewer for MoBIE projects
 * %%
 * Copyright (C) 2018 - 2022 EMBL
 * %%
 * Redistribution and use in source and binary forms, with or without
 * modification, are permitted provided that the following conditions are met:
 * 
 * 1. Redistributions of source code must retain the above copyright notice,
 *    this list of conditions and the following disclaimer.
 * 2. Redistributions in binary form must reproduce the above copyright notice,
 *    this list of conditions and the following disclaimer in the documentation
 *    and/or other materials provided with the distribution.
 * 
 * THIS SOFTWARE IS PROVIDED BY THE COPYRIGHT HOLDERS AND CONTRIBUTORS "AS IS"
 * AND ANY EXPRESS OR IMPLIED WARRANTIES, INCLUDING, BUT NOT LIMITED TO, THE
 * IMPLIED WARRANTIES OF MERCHANTABILITY AND FITNESS FOR A PARTICULAR PURPOSE
 * ARE DISCLAIMED. IN NO EVENT SHALL THE COPYRIGHT HOLDERS OR CONTRIBUTORS BE
 * LIABLE FOR ANY DIRECT, INDIRECT, INCIDENTAL, SPECIAL, EXEMPLARY, OR
 * CONSEQUENTIAL DAMAGES (INCLUDING, BUT NOT LIMITED TO, PROCUREMENT OF
 * SUBSTITUTE GOODS OR SERVICES; LOSS OF USE, DATA, OR PROFITS; OR BUSINESS
 * INTERRUPTION) HOWEVER CAUSED AND ON ANY THEORY OF LIABILITY, WHETHER IN
 * CONTRACT, STRICT LIABILITY, OR TORT (INCLUDING NEGLIGENCE OR OTHERWISE)
 * ARISING IN ANY WAY OUT OF THE USE OF THIS SOFTWARE, EVEN IF ADVISED OF THE
 * POSSIBILITY OF SUCH DAMAGE.
 * #L%
 */
package org.embl.mobie.viewer;

import bdv.SpimSource;
import bdv.tools.transformation.TransformedSource;
import bdv.util.BdvHandle;
import bdv.util.ResampledSource;
import bdv.viewer.Source;
import bdv.viewer.SourceAndConverter;
import de.embl.cba.tables.TableColumns;
import de.embl.cba.tables.Tables;
import de.embl.cba.tables.imagesegment.SegmentProperty;
import de.embl.cba.tables.imagesegment.SegmentUtils;
import de.embl.cba.tables.tablerow.TableRowImageSegment;
import ij.IJ;
import ij.ImagePlus;
import ij.gui.GenericDialog;
import loci.plugins.in.ImagePlusReader;
import loci.plugins.in.ImportProcess;
import loci.plugins.in.ImporterOptions;
import net.imglib2.RandomAccessibleInterval;
import net.imglib2.RealPoint;
import net.imglib2.realtransform.AffineTransform3D;
import net.imglib2.roi.RealMaskRealInterval;
import net.imglib2.roi.geom.GeomMasks;
import net.imglib2.util.Intervals;
import org.embl.mobie.io.util.IOHelper;
import org.embl.mobie.viewer.source.LabelSource;
import org.embl.mobie.viewer.transform.MergedGridSource;
import org.embl.mobie.viewer.transform.TransformHelper;

import javax.swing.*;
import javax.swing.filechooser.FileNameExtensionFilter;
import java.io.File;
import java.net.CookieHandler;
import java.net.URI;
import java.util.ArrayList;
import java.util.Arrays;
import java.util.Collection;
import java.util.HashMap;
import java.util.List;
import java.util.Map;
import java.util.Set;
import java.util.concurrent.atomic.AtomicBoolean;
import java.util.stream.Collectors;

import static de.embl.cba.tables.imagesegment.SegmentUtils.BB_MAX_Z;
import static de.embl.cba.tables.imagesegment.SegmentUtils.BB_MIN_Z;
import static org.embl.mobie.viewer.ui.SwingHelper.selectionDialog;

public abstract class MoBIEHelper
{
	static { net.imagej.patcher.LegacyInjector.preinit(); }

	public static int[] asInts( long[] longs) {
		int[] ints = new int[longs.length];

		for(int i = 0; i < longs.length; ++i)
		{
			ints[i] = (int)longs[i];
		}

		return ints;
	}

	public static long[] asLongs( int[] ints) {
		long[] longs = new long[ints.length];

		for(int i = 0; i < longs.length; ++i)
		{
			longs[i] = ints[i];
		}

		return longs;
	}

	/**
	 * Recursively fetch all root sources
	 * @param source
	 * @param rootSources
	 */
	public static void fetchRootSources( Source< ? > source, Set< Source< ? > > rootSources )
	{
		if ( source instanceof SpimSource )
		{
			rootSources.add( source );
		}
		else if ( source instanceof TransformedSource )
		{
			final Source< ? > wrappedSource = ( ( TransformedSource ) source ).getWrappedSource();

			fetchRootSources( wrappedSource, rootSources );
		}
		else if (  source instanceof LabelSource )
		{
			final Source< ? > wrappedSource = (( LabelSource ) source).getWrappedSource();

			fetchRootSources( wrappedSource, rootSources );
		}
		else if (  source instanceof MergedGridSource )
		{
			final MergedGridSource< ? > mergedGridSource = ( MergedGridSource ) source;
			final List< ? extends Source< ? > > gridSources = mergedGridSource.getGridSources();
			for ( Source< ? > gridSource : gridSources )
			{
				fetchRootSources( gridSource, rootSources );
			}
		}
		else if (  source instanceof ResampledSource )
		{
			final ResampledSource resampledSource = ( ResampledSource ) source;
			final Source< ? > wrappedSource = resampledSource.getOriginalSource();
			fetchRootSources( wrappedSource, rootSources );
		}
		else
		{
			throw new IllegalArgumentException("For sources of type " + source.getClass().getName() + " the root source currently cannot be determined.");
		}
	}

	public static ImagePlus openWithBioFormats( String path, int seriesIndex )
	{
		try
		{
			ImporterOptions opts = new ImporterOptions();
			opts.setId( path );
			opts.setSeriesOn( seriesIndex, true );
			ImportProcess process = new ImportProcess( opts );
			process.execute();
			ImagePlusReader impReader = new ImagePlusReader( process );
			ImagePlus[] imps = impReader.openImagePlus();
			return imps[ 0 ];
		}
		catch ( Exception e )
		{
			e.printStackTrace();
			return null;
		}
	}

	public static RealMaskRealInterval unionRealMask( List< ? extends Source< ? > > sources )
	{
		RealMaskRealInterval union = null;

		for ( Source< ? > source : sources )
		{
			final RealMaskRealInterval mask = getMask( source );

			if ( union == null )
			{
				union = mask;
			}
			else
			{
				if ( Intervals.equals( mask, union ) )
				{
					continue;
				}
				else
				{
					union = union.or( mask );
				}
			}
		}

		return union;
	}

	public enum FileLocation
	{
		Project,
		FileSystem
	}

<<<<<<< HEAD
	private static String chooseCommonFileName( Collection<String> directories, String objectName ) {
=======
	private static String chooseValidTableFileName( List<String> directories, String objectName ) {
		ArrayList< String > commonFileNames = getCommonFileNames( directories );
		if ( commonFileNames.size() > 0 ) {
			String[] choices = new String[commonFileNames.size()];
			for (int i = 0; i < choices.length; i++) {
				choices[i] = commonFileNames.get(i);
			}
			return selectionDialog(choices, objectName);
		} else {
			return null;
		}
	}

	// find file names that occur in all directories
	private static ArrayList< String > getCommonFileNames( List< String > directories )
	{
>>>>>>> 06c49ea8
		Map<String, Integer> fileNameCounts = new HashMap<>();
		ArrayList<String> commonFileNames = new ArrayList<>();

		for ( String directory: directories ) {
			String[] directoryFileNames = IOHelper.getFileNames( directory );
			for ( String directoryFileName: directoryFileNames ) {
				if ( fileNameCounts.containsKey( directoryFileName ) ) {
					int count = fileNameCounts.get(directoryFileName);
					fileNameCounts.put( directoryFileName, count + 1 );
				} else {
					fileNameCounts.put( directoryFileName, 1 );
				}
			}
		}

		for ( String fileName: fileNameCounts.keySet() ) {
			if ( fileNameCounts.get( fileName ) == directories.size() ) {
				commonFileNames.add( fileName );
			}
		}
		return commonFileNames;
	}

	public static FileLocation loadFromProjectOrFileSystemDialog() {
		final GenericDialog gd = new GenericDialog("Choose source");
		gd.addChoice("Load from", new String[]{FileLocation.Project.toString(), FileLocation.FileSystem.toString()}, FileLocation.Project.toString());
		gd.showDialog();
		if (gd.wasCanceled()) return null;
		return FileLocation.valueOf(gd.getNextChoice());
	}

<<<<<<< HEAD
	// TODO: what does that exactly do?
	public static String selectCommonTableFileNameFromProject( Collection< String > directories, String objectName )
	{
		if ( directories.size() > 1 ) {
			// when there are multiple directories,
			// we only allow selection of items that are present with the same name in
			// all of them
			return chooseCommonFileName( directories, objectName );
		}
		else // directories.size() == 1
		{
			final String directory = directories.iterator().next();
			String[] fileNames = IOHelper.getFileNames( directory );
=======
	public static String selectTableFileNameFromProject( List<String> directories, String objectName ) {
		if ( directories == null )
			return null;

		if ( directories.size() > 1) {
			// when there are multiple directories,
			// we only allow selection of table file names
			// that are present in all directories
			return chooseValidTableFileName(directories, objectName);
		} else {
			String[] fileNames = IOHelper.getFileNames( directories.get(0) );
>>>>>>> 06c49ea8
			if ( fileNames == null )
				throw new RuntimeException("Could not find any files at " + directory );
			return selectionDialog( fileNames, objectName );
		}
	}

	public static String selectPathFromProject( String directory, String objectName ) {
		if ( directory == null ) {
			return null;
		}

		String[] fileNames = IOHelper.getFileNames( directory );
		String fileName = selectionDialog( fileNames, objectName );
		if ( fileName != null ) {
			return IOHelper.combinePath( directory, fileName );
		} else {
			return null;
		}
	}

	public static File lastSelectedDir;

	// objectName is used for the dialog labels e.g. 'table', 'bookmark' etc...
	public static String selectFilePath( String fileExtension, String objectName, boolean open ) {
		final JFileChooser jFileChooser = new JFileChooser( lastSelectedDir );
		if ( fileExtension != null ) {
			jFileChooser.setFileFilter(new FileNameExtensionFilter(fileExtension, fileExtension));
		}
		jFileChooser.setDialogTitle( "Select " + objectName );
		return selectPath( jFileChooser, open );
	}

	// objectName is used for the dialog labels e.g. 'table', 'bookmark' etc...
	public static String selectDirectoryPath( String objectName, boolean open ) {
		final JFileChooser jFileChooser = new JFileChooser( lastSelectedDir );
		jFileChooser.setFileSelectionMode( JFileChooser.DIRECTORIES_ONLY );
		jFileChooser.setDialogTitle( "Select " + objectName );
		return selectPath( jFileChooser, open );
	}

	private static String selectPath( JFileChooser jFileChooser, boolean open ) {
		final AtomicBoolean isDone = new AtomicBoolean( false );
		final String[] path = new String[ 1 ];
		Runnable r = () -> {
			if ( open ) {
				path[0] = selectOpenPathFromFileSystem( jFileChooser);
			} else {
				path[0] = selectSavePathFromFileSystem( jFileChooser );
			}
			isDone.set( true );
		};

		SwingUtilities.invokeLater(r);

		while ( ! isDone.get() ){
			try {
				Thread.sleep( 100 );
			} catch ( InterruptedException e )
			{ e.printStackTrace(); }
		};
		return path[ 0 ];
	}

	private static void setLastSelectedDir( String filePath ) {
		File selectedFile = new File( filePath );
		if ( selectedFile.isDirectory() ) {
			lastSelectedDir = selectedFile;
		} else {
			lastSelectedDir = selectedFile.getParentFile();
		}
	}

	public static String selectOpenPathFromFileSystem( JFileChooser jFileChooser ) {
		String filePath = null;
		if (jFileChooser.showOpenDialog(null) == JFileChooser.APPROVE_OPTION) {
			filePath = jFileChooser.getSelectedFile().getAbsolutePath();
			setLastSelectedDir( filePath );
		}
		return filePath;
	}

	public static String selectSavePathFromFileSystem( JFileChooser jFileChooser )
	{
		String filePath = null;
		if (jFileChooser.showSaveDialog(null) == JFileChooser.APPROVE_OPTION) {
			filePath = jFileChooser.getSelectedFile().getAbsolutePath();
			setLastSelectedDir( filePath );
		}
		return filePath;
	}

	public static SourceAndConverter< ? > getSourceAndConverter( List< SourceAndConverter< ? > > sourceAndConverters, String name )
	{
		for ( SourceAndConverter< ? > sourceAndConverter : sourceAndConverters )
		{
			if ( sourceAndConverter.getSpimSource().getName().equals( name ) )
				return sourceAndConverter;
		}

		return null;
	}

	public static double[] delimitedStringToDoubleArray( String s, String delimiter) {

		String[] sA = s.split(delimiter);
		double[] nums = new double[sA.length];
		for (int i = 0; i < nums.length; i++) {
			nums[i] = Double.parseDouble(sA[i].trim());
		}

		return nums;
	}

	public static void log( String text )
	{
		IJ.log( text );
	}

	public static List< TableRowImageSegment > createAnnotatedImageSegmentsFromTableFile(
			String tablePath,
			String imageId )
	{
		tablePath = resolveTablePath( tablePath );

		Map< String, List< String > > columns = TableColumns.stringColumnsFromTableFile( tablePath );

		TableColumns.addLabelImageIdColumn(
				columns,
				TableColumnNames.LABEL_IMAGE_ID,
				imageId );

		final Map< SegmentProperty, List< String > > segmentPropertyToColumn
				= createSegmentPropertyToColumn( columns );

		final List< TableRowImageSegment > segments
				= SegmentUtils.tableRowImageSegmentsFromColumns(
						columns, segmentPropertyToColumn, false );

		return segments;
	}

	public static String resolveTablePath( String tablePath )
	{
		if ( tablePath.startsWith( "http" ) ) {
			tablePath = IOHelper.resolveURL( URI.create( tablePath ) );
		} else {
			tablePath = IOHelper.resolvePath( tablePath );
		}
		return tablePath;
	}

	public static Map< SegmentProperty, List< String > > createSegmentPropertyToColumn(
			Map< String, List< String > > columns )
	{
		final HashMap< SegmentProperty, List< String > > segmentPropertyToColumn
				= new HashMap<>();

		segmentPropertyToColumn.put(
				SegmentProperty.LabelImage,
				columns.get( TableColumnNames.LABEL_IMAGE_ID ));

		segmentPropertyToColumn.put(
				SegmentProperty.ObjectLabel,
				columns.get( TableColumnNames.SEGMENT_LABEL_ID ) );

		segmentPropertyToColumn.put(
				SegmentProperty.X,
				columns.get( TableColumnNames.ANCHOR_X ) );

		segmentPropertyToColumn.put(
				SegmentProperty.Y,
				columns.get( TableColumnNames.ANCHOR_Y ) );

		if ( columns.containsKey( TableColumnNames.ANCHOR_Z ) )
			segmentPropertyToColumn.put(
					SegmentProperty.Z,
					columns.get( TableColumnNames.ANCHOR_Z ) );

		segmentPropertyToColumn.put(
				SegmentProperty.T,
				columns.get( TableColumnNames.TIMEPOINT ) );

		SegmentUtils.putDefaultBoundingBoxMapping( segmentPropertyToColumn, columns );

		if ( ! columns.containsKey( BB_MIN_Z )  )
			segmentPropertyToColumn.remove( SegmentProperty.BoundingBoxZMin );

		if ( ! columns.containsKey( BB_MAX_Z ) )
			segmentPropertyToColumn.remove( SegmentProperty.BoundingBoxZMax );

		return segmentPropertyToColumn;
	}

	public static String createNormalisedViewerTransformString( BdvHandle bdv, double[] position )
	{
		final AffineTransform3D view = TransformHelper.createNormalisedViewerTransform( bdv.getViewerPanel(), position );
		final String replace = view.toString().replace( "3d-affine: (", "" ).replace( ")", "" );
		final String collect = Arrays.stream( replace.split( "," ) ).map( x -> "n" + x.trim() ).collect( Collectors.joining( "," ) );
		return collect;
	}

	public static double[] getMousePosition( BdvHandle bdv )
	{
		final RealPoint realPoint = new RealPoint( 2 );
		bdv.getViewerPanel().getMouseCoordinates( realPoint );
		final double[] doubles = new double[ 3 ];
		realPoint.localize( doubles );
		return doubles;
	}

	public static AffineTransform3D asAffineTransform3D( double[] doubles )
	{
		final AffineTransform3D view = new AffineTransform3D( );
		view.set( doubles );
		return view;
	}

	public static RealMaskRealInterval getMask( Source< ? > source )
	{
		final AffineTransform3D affineTransform3D = new AffineTransform3D();
		source.getSourceTransform( 0, 0, affineTransform3D );
		final RandomAccessibleInterval< ? > rai = source.getSource( 0, 0 );
		final double[] min = rai.minAsDoubleArray();
		final double[] max = rai.maxAsDoubleArray();
		final double[] voxelSizes = new double[ 3 ];
		source.getVoxelDimensions().dimensions( voxelSizes );
		for ( int d = 0; d < 3; d++ )
		{
			min[ d ] -= voxelSizes[ d ];
			max[ d ] += voxelSizes[ d ];
		}
		final RealMaskRealInterval mask = GeomMasks.closedBox( min, max ).transform( affineTransform3D.inverse() );

		return mask;
	}

	public static String getName( String path )
	{
		if ( path.startsWith( "http" ) )
		{
			final String[] split = path.split( "/" );
			return split[ split.length - 1 ];
		}
		else
		{
			return new File( path ).getName();
		}
	}

	public static void toDoubleStrings( List< String > values )
	{
		if ( ! Tables.isNumeric( values.get( 0 ) ) )
			return;

		final int size = values.size();
		for ( int i = 0; i < size; i++ )
		{
			values.set( i, String.valueOf( Double.parseDouble( values.get( i ) ) ) );
		}
	}

}<|MERGE_RESOLUTION|>--- conflicted
+++ resolved
@@ -199,9 +199,6 @@
 		FileSystem
 	}
 
-<<<<<<< HEAD
-	private static String chooseCommonFileName( Collection<String> directories, String objectName ) {
-=======
 	private static String chooseValidTableFileName( List<String> directories, String objectName ) {
 		ArrayList< String > commonFileNames = getCommonFileNames( directories );
 		if ( commonFileNames.size() > 0 ) {
@@ -218,7 +215,6 @@
 	// find file names that occur in all directories
 	private static ArrayList< String > getCommonFileNames( List< String > directories )
 	{
->>>>>>> 06c49ea8
 		Map<String, Integer> fileNameCounts = new HashMap<>();
 		ArrayList<String> commonFileNames = new ArrayList<>();
 
@@ -250,21 +246,6 @@
 		return FileLocation.valueOf(gd.getNextChoice());
 	}
 
-<<<<<<< HEAD
-	// TODO: what does that exactly do?
-	public static String selectCommonTableFileNameFromProject( Collection< String > directories, String objectName )
-	{
-		if ( directories.size() > 1 ) {
-			// when there are multiple directories,
-			// we only allow selection of items that are present with the same name in
-			// all of them
-			return chooseCommonFileName( directories, objectName );
-		}
-		else // directories.size() == 1
-		{
-			final String directory = directories.iterator().next();
-			String[] fileNames = IOHelper.getFileNames( directory );
-=======
 	public static String selectTableFileNameFromProject( List<String> directories, String objectName ) {
 		if ( directories == null )
 			return null;
@@ -276,7 +257,6 @@
 			return chooseValidTableFileName(directories, objectName);
 		} else {
 			String[] fileNames = IOHelper.getFileNames( directories.get(0) );
->>>>>>> 06c49ea8
 			if ( fileNames == null )
 				throw new RuntimeException("Could not find any files at " + directory );
 			return selectionDialog( fileNames, objectName );
