/*-
 * #%L
 * Fiji viewer for MoBIE projects
 * %%
 * Copyright (C) 2018 - 2022 EMBL
 * %%
 * Redistribution and use in source and binary forms, with or without
 * modification, are permitted provided that the following conditions are met:
 * 
 * 1. Redistributions of source code must retain the above copyright notice,
 *    this list of conditions and the following disclaimer.
 * 2. Redistributions in binary form must reproduce the above copyright notice,
 *    this list of conditions and the following disclaimer in the documentation
 *    and/or other materials provided with the distribution.
 * 
 * THIS SOFTWARE IS PROVIDED BY THE COPYRIGHT HOLDERS AND CONTRIBUTORS "AS IS"
 * AND ANY EXPRESS OR IMPLIED WARRANTIES, INCLUDING, BUT NOT LIMITED TO, THE
 * IMPLIED WARRANTIES OF MERCHANTABILITY AND FITNESS FOR A PARTICULAR PURPOSE
 * ARE DISCLAIMED. IN NO EVENT SHALL THE COPYRIGHT HOLDERS OR CONTRIBUTORS BE
 * LIABLE FOR ANY DIRECT, INDIRECT, INCIDENTAL, SPECIAL, EXEMPLARY, OR
 * CONSEQUENTIAL DAMAGES (INCLUDING, BUT NOT LIMITED TO, PROCUREMENT OF
 * SUBSTITUTE GOODS OR SERVICES; LOSS OF USE, DATA, OR PROFITS; OR BUSINESS
 * INTERRUPTION) HOWEVER CAUSED AND ON ANY THEORY OF LIABILITY, WHETHER IN
 * CONTRACT, STRICT LIABILITY, OR TORT (INCLUDING NEGLIGENCE OR OTHERWISE)
 * ARISING IN ANY WAY OUT OF THE USE OF THIS SOFTWARE, EVEN IF ADVISED OF THE
 * POSSIBILITY OF SUCH DAMAGE.
 * #L%
 */
package org.embl.mobie.viewer.view.save;

import org.embl.mobie.viewer.MoBIESettings;
import org.embl.mobie.viewer.Dataset;
import org.embl.mobie.viewer.MoBIE;
import org.embl.mobie.viewer.serialize.AdditionalViewsJsonParser;
import org.embl.mobie.viewer.serialize.DatasetJsonParser;
import org.embl.mobie.viewer.view.View;
import org.embl.mobie.viewer.view.AdditionalViews;
import de.embl.cba.tables.github.GitHubUtils;
import ij.IJ;
import ij.gui.GenericDialog;
import org.apache.commons.io.FilenameUtils;
import org.embl.mobie.viewer.MoBIEHelper;
import org.embl.mobie.viewer.projectcreator.ProjectCreatorHelper;
import org.embl.mobie.viewer.ui.UserInterfaceHelper;

import java.io.*;
import java.util.Arrays;
import java.util.HashMap;
import java.util.Map;

import static org.embl.mobie.io.github.GitHubUtils.isGithub;
import static org.embl.mobie.io.util.IOHelper.getFileNames;
import static org.embl.mobie.io.util.S3Utils.isS3;
import static org.embl.mobie.viewer.view.save.ViewSavingHelper.writeAdditionalViewsJson;
import static org.embl.mobie.viewer.view.save.ViewSavingHelper.writeDatasetJson;

public class ViewSaver
{

    public static final String NEW_VIEWS_JSON_FILE = "Make new views json file";

    static { net.imagej.patcher.LegacyInjector.preinit(); }

    private MoBIE moBIE;
    private MoBIESettings settings;

    enum ProjectSaveLocation {
        datasetJson,
        viewsJson
    }

    enum SaveMethod {
        saveAsNewView,
        overwriteExistingView
    }

    public ViewSaver(MoBIE moBIE) {
        this.moBIE = moBIE;
        this.settings = moBIE.getSettings();
    }

    public void saveCurrentSettingsAsViewDialog()
    {
        final GenericDialog gd = new GenericDialog("Save current view");

        String[] choices = new String[]{ "Save as new view", "Overwrite existing view" };
        gd.addChoice("Save method:", choices, choices[0] );
        gd.addChoice("Save to", new String[]{ MoBIEHelper.FileLocation.Project.toString(), MoBIEHelper.FileLocation.FileSystem.toString()}, MoBIEHelper.FileLocation.Project.toString());
        gd.showDialog();

        if (!gd.wasCanceled()) {
            String saveMethodString = gd.getNextChoice();
            MoBIEHelper.FileLocation fileLocation = MoBIEHelper.FileLocation.valueOf(gd.getNextChoice());

            SaveMethod saveMethod;
            if (saveMethodString.equals("Save as new view")) {
                saveMethod = SaveMethod.saveAsNewView;
            } else {
                saveMethod = SaveMethod.overwriteExistingView;
            }
            viewSettingsDialog( saveMethod, fileLocation );
        }
    }

    public void viewSettingsDialog( SaveMethod saveMethod, MoBIEHelper.FileLocation fileLocation ) {
        final GenericDialog gd = new GenericDialog("View settings");

        if ( saveMethod == SaveMethod.saveAsNewView ) {
            gd.addStringField("View name:", "", 25 );
        }

        String[] currentUiSelectionGroups = moBIE.getUserInterface().getUISelectionGroupNames();
        String[] choices = new String[currentUiSelectionGroups.length + 1];
        choices[0] = "Make New Ui Selection Group";
        for (int i = 0; i < currentUiSelectionGroups.length; i++) {
            choices[i + 1] = currentUiSelectionGroups[i];
        }
        gd.addChoice("Ui Selection Group", choices, choices[0]);

        if ( fileLocation == MoBIEHelper.FileLocation.Project ) {
            String[] jsonChoices = new String[]{"dataset.json", "views.json"};
            gd.addChoice("Save location:", jsonChoices, jsonChoices[0]);
        }

        gd.addCheckbox("exclusive", true);
        gd.addCheckbox("Include viewer transform?", true );

        gd.showDialog();

        if (!gd.wasCanceled()) {

            String viewName = null;
            if( saveMethod == SaveMethod.saveAsNewView ) {
                viewName = UserInterfaceHelper.tidyString( gd.getNextString() );
                if ( viewName == null ) {
                    return;
                }
            }

            String uiSelectionGroup = gd.getNextChoice();
            ProjectSaveLocation projectSaveLocation = null;
            if ( fileLocation == MoBIEHelper.FileLocation.Project ) {
                String projectSaveLocationString = gd.getNextChoice();
                if ( projectSaveLocationString.equals("dataset.json") ) {
                    projectSaveLocation =  ProjectSaveLocation.datasetJson;
                } else if ( projectSaveLocationString.equals("views.json") ) {
                    projectSaveLocation =  ProjectSaveLocation.viewsJson;
                }
            }

            boolean exclusive = gd.getNextBoolean();
            boolean includeViewerTransform = gd.getNextBoolean();

            if (uiSelectionGroup.equals("Make New Ui Selection Group")) {
                uiSelectionGroup = ProjectCreatorHelper.makeNewUiSelectionGroup(currentUiSelectionGroups);
            }

<<<<<<< HEAD
            View currentView = moBIE.getViewManager().createCurrentView(uiSelectionGroup, exclusive, includeViewerTransform);
=======
            View currentView = moBIE.getViewManager().getCurrentView( uiSelectionGroup, exclusive, includeViewerTransform);
>>>>>>> 06c49ea8

            if ( uiSelectionGroup != null && currentView != null ) {
                if ( fileLocation == MoBIEHelper.FileLocation.Project && saveMethod == SaveMethod.saveAsNewView ) {
                    saveNewViewToProject( currentView, viewName, projectSaveLocation );
                } else if ( fileLocation == MoBIEHelper.FileLocation.Project && saveMethod == SaveMethod.overwriteExistingView ) {
                    overwriteExistingViewInProject( currentView, projectSaveLocation );
                } else if ( fileLocation == MoBIEHelper.FileLocation.FileSystem && saveMethod == SaveMethod.saveAsNewView ) {
                    saveNewViewToFileSystem( currentView, viewName );
                } else if ( fileLocation == MoBIEHelper.FileLocation.FileSystem && saveMethod == SaveMethod.overwriteExistingView ) {
                    overwriteExistingViewOnFileSystem( currentView );
                }
            }
        }
    }

    private String chooseFileSystemJson() {
        String jsonPath = MoBIEHelper.selectFilePath( "json", "json file", false );

        if ( jsonPath != null && !jsonPath.endsWith(".json") ) {
                jsonPath += ".json";
        }

        return jsonPath;
    }

    private void saveNewViewToFileSystem( View view, String viewName ) {
        new Thread( () -> {
            String jsonPath = chooseFileSystemJson();
            if ( jsonPath != null ) {
                try {
                    saveNewViewToAdditionalViewsJson( view, viewName, jsonPath );
                    addViewToUi( viewName, view );
                } catch (IOException e) {
                    e.printStackTrace();
                }
            }
        }).start();
    }

    private void overwriteExistingViewOnFileSystem( View view ) {
        new Thread( () -> {
            String jsonPath = chooseFileSystemJson();
            if ( jsonPath != null ) {
                try {
                    overwriteExistingViewInAdditionalViewsJson( view, jsonPath );
                } catch (IOException e) {
                    e.printStackTrace();
                }
            }
        }).start();
    }

    private void saveNewViewToProject( View view, String viewName, ProjectSaveLocation projectSaveLocation ) {
        try {
            if (projectSaveLocation == ProjectSaveLocation.datasetJson) {
                saveViewToDatasetJson( view, viewName, false );
            } else {
                String viewJsonPath = chooseAdditionalViewsJson( true );
                if (viewJsonPath != null) {
                    saveNewViewToAdditionalViewsJson( view, viewName, viewJsonPath);
                }
            }
            addViewToUi( viewName, view );
        } catch (IOException e) {
            e.printStackTrace();
        }
    }

    private void overwriteExistingViewInProject( View view, ProjectSaveLocation projectSaveLocation ) {
        if ( isS3(settings.values.getProjectLocation()) ) {
            // TODO - support saving views to s3?
            IJ.log("View saving aborted - saving directly to s3 is not yet supported!");
        } else {

            try {
                if (projectSaveLocation == ProjectSaveLocation.datasetJson) {
                    overwriteExistingViewInDatasetJson( view );
                } else {
                    String viewJsonPath = chooseAdditionalViewsJson( false );
                    if (viewJsonPath != null) {
                        overwriteExistingViewInAdditionalViewsJson( view, viewJsonPath);
                    }
                }
            } catch (IOException e) {
                e.printStackTrace();
            }

        }
    }

    private void addViewToUi( String viewName, View view ) {
        moBIE.getViews().put( viewName, view );
        Map<String, View> views = new HashMap<>();
        views.put( viewName, view );
        moBIE.getUserInterface().addViews( views );
    }

    public void saveViewToDatasetJson( View view, String viewName, boolean overwrite ) throws IOException
    {
        String datasetJsonPath = moBIE.getDatasetPath( "dataset.json");
        Dataset dataset = new DatasetJsonParser().parseDataset( datasetJsonPath );

        if ( ! overwrite )
            if ( dataset.views.containsKey( viewName ) )
                throw new IOException( "View saving aborted - this view name already exists!" );

        ViewSavingHelper.writeDatasetJson( dataset, view, viewName, datasetJsonPath );
        IJ.log( "View \"" + viewName + "\" written to dataset.json" );
    }

    private void overwriteExistingViewInDatasetJson( View view ) throws IOException {
        String datasetJsonPath = moBIE.getDatasetPath( "dataset.json");
        Dataset dataset = new DatasetJsonParser().parseDataset( datasetJsonPath );

        if ( dataset.views.keySet().size() > 0 ) {
            String selectedView = new SelectExistingViewDialog( dataset ).getSelectedView();
            if ( selectedView != null ) {
                writeDatasetJson( dataset, view, selectedView, datasetJsonPath );
                IJ.log( selectedView + " overwritten in dataset.json" );
                addViewToUi( selectedView, view );
            }
        } else {
            IJ.log( "View saving aborted - dataset.json contains no views" );
        }
    }

    private boolean jsonExists( String jsonPath ) {
        if ( isGithub( jsonPath )) {
            return new ViewsGithubWriter( GitHubUtils.rawUrlToGitLocation(jsonPath) ).jsonExists();
        } else {
            return new File( jsonPath ).exists();
        }
    }

    private void overwriteExistingViewInAdditionalViewsJson( View view, String jsonPath ) throws IOException {

        if ( !jsonExists( jsonPath ) ) {
            IJ.log( "View saving aborted - this views json does not exist" );
            return;
        }

        AdditionalViews additionalViews = new AdditionalViewsJsonParser().getViews( jsonPath );
        String selectedView = new SelectExistingViewDialog( additionalViews ).getSelectedView();

        if ( selectedView != null ) {
            writeAdditionalViewsJson( additionalViews, view, selectedView, jsonPath );
            IJ.log( selectedView + " overwritten in " + new File(jsonPath).getName() );
            addViewToUi( selectedView, view );
        }
    }

    private void saveNewViewToAdditionalViewsJson( View view, String viewName, String jsonPath ) throws IOException {

        AdditionalViews additionalViews;
        if ( jsonExists( jsonPath ) ) {
            additionalViews = new AdditionalViewsJsonParser().getViews( jsonPath );
            if ( additionalViews.views.containsKey( viewName ) ) {
                IJ.log( "View saving aborted - this view name already exists!" );
                return;
            }
        } else {
            additionalViews = new AdditionalViews();
            additionalViews.views = new HashMap<>();
        }

        ViewSavingHelper.writeAdditionalViewsJson( additionalViews, view, viewName, jsonPath );
        IJ.log( "New view, " + viewName + ", written to " + new File( jsonPath ).getName() );
    }

    private String chooseAdditionalViewsJson( boolean includeOptionToMakeNewViewJson ) {
        String additionalViewsDirectory = moBIE.getDatasetPath( "misc", "views");
        String[] existingViewFiles = getFileNames(additionalViewsDirectory);

        String jsonFileName = null;
        if ( existingViewFiles != null && existingViewFiles.length > 0 ) {
            jsonFileName = chooseViewsJsonDialog( existingViewFiles, includeOptionToMakeNewViewJson );
        } else if ( includeOptionToMakeNewViewJson ) {
            jsonFileName = makeNewViewFile( existingViewFiles );
        } else {
            IJ.log("View saving aborted - no additional views jsons exist" );
        }

        if ( jsonFileName != null ) {
            return moBIE.getDatasetPath( "misc", "views", jsonFileName);
        } else {
            return null;
        }
    }

    private String chooseViewsJsonDialog( String[] viewFileNames, boolean includeOptionToMakeNewViewJson ) {
        final GenericDialog gd = new GenericDialog("Choose views json");

        String[] choices;
        if ( includeOptionToMakeNewViewJson ) {
            choices = new String[viewFileNames.length + 1];
            choices[0] = NEW_VIEWS_JSON_FILE;
            for (int i = 0; i < viewFileNames.length; i++) {
                choices[i + 1] = viewFileNames[i];
            }
        } else {
            choices = viewFileNames;
        }

        gd.addChoice("Choose Views Json:", choices, choices[0]);
        gd.showDialog();

        if (!gd.wasCanceled()) {
            String choice = gd.getNextChoice();
            if ( includeOptionToMakeNewViewJson && choice.equals( NEW_VIEWS_JSON_FILE ) ) {
                choice = makeNewViewFile( viewFileNames );
            }
            return choice;
        } else {
            return null;
        }

    }

    private String makeNewViewFile( String[] existingViewFiles ) {
        String viewFileName = chooseNewViewsFileNameDialog();

        // get rid of any spaces, warn for unusual characters in basename (without the .json)
        if ( viewFileName != null ) {
            viewFileName = UserInterfaceHelper.tidyString( viewFileName);
        }

        if ( viewFileName != null ) {
            viewFileName += ".json";

            boolean alreadyExists = false;
            if ( existingViewFiles != null && existingViewFiles.length > 0 ) {
                alreadyExists = Arrays.asList(existingViewFiles).contains(viewFileName);
            }
            if ( alreadyExists ) {
                viewFileName = null;
                IJ.log("Saving view aborted - new view file already exists");
            }
        }

        return viewFileName;
    }

    private String chooseNewViewsFileNameDialog() {
        final GenericDialog gd = new GenericDialog("Choose views json filename");
        gd.addStringField("New view json filename:", "", 25 );
        gd.showDialog();

        if (!gd.wasCanceled()) {
            String viewFileName =  gd.getNextString();

            // we just want the basename, no extension
            if ( viewFileName != null && viewFileName.endsWith(".json") ) {
                viewFileName = FilenameUtils.removeExtension( viewFileName );
            }
            return viewFileName;
        } else {
            return null;
        }

    }

}<|MERGE_RESOLUTION|>--- conflicted
+++ resolved
@@ -155,11 +155,7 @@
                 uiSelectionGroup = ProjectCreatorHelper.makeNewUiSelectionGroup(currentUiSelectionGroups);
             }
 
-<<<<<<< HEAD
             View currentView = moBIE.getViewManager().createCurrentView(uiSelectionGroup, exclusive, includeViewerTransform);
-=======
-            View currentView = moBIE.getViewManager().getCurrentView( uiSelectionGroup, exclusive, includeViewerTransform);
->>>>>>> 06c49ea8
 
             if ( uiSelectionGroup != null && currentView != null ) {
                 if ( fileLocation == MoBIEHelper.FileLocation.Project && saveMethod == SaveMethod.saveAsNewView ) {
