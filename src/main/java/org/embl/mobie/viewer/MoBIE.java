--- conflicted
+++ resolved
@@ -372,7 +372,6 @@
 	public SourceAndConverter< ? > openSourceAndConverter( String sourceName, String log )
 	{
 		final ImageSource imageSource = getSource( sourceName );
-<<<<<<< HEAD
         Set<ImageDataFormat> tmp = imageSource.imageData.keySet();
         ImageDataFormat imageDataFormat = null;
         for ( ImageDataFormat f : tmp ) {
@@ -384,16 +383,10 @@
             System.err.println( "Error opening: " + imageSource );
             throw new RuntimeException();
         }
-=======
-		final String imagePath = getImagePath( imageSource );
-
-		if( log != null )
-			IJ.log( log + imagePath );
-
-		final ImageDataFormat imageDataFormat = settings.values.getImageDataFormat();
->>>>>>> 15c2f553
 
 		final String imagePath = getImagePath( imageSource, imageDataFormat );
+        if( log != null )
+            IJ.log( log + imagePath );
 		IJ.log( "Opening image:\n" + imagePath );
 		try
 		{
@@ -402,9 +395,6 @@
 
 			final SourceAndConverterFromSpimDataCreator creator = new SourceAndConverterFromSpimDataCreator( spimData );
 			SourceAndConverter< ? > sourceAndConverter = creator.getSetupIdToSourceAndConverter().values().iterator().next();
-			// Touch the source once to initiate the cache,
-			// as this speeds up future accesses significantly
-			sourceAndConverter.getSpimSource().getSource( 0,0 );
 			return sourceAndConverter;
 		}
 		catch ( Exception e )
@@ -419,7 +409,16 @@
 	{
 		try
 		{
+			if ( imageDataFormat.equals( ImageDataFormat.BdvOmeZarrS3) ||
+					imageDataFormat.equals( ImageDataFormat.BdvOmeZarr) )
+			{
+				// TODO enable shared queues
+				return ( SpimData ) new SpimDataOpener().openSpimData( imagePath, imageDataFormat );
+			}
+			else
+			{
 				return ( SpimData ) new SpimDataOpener().openSpimData( imagePath, imageDataFormat, ThreadUtils.sharedQueue );
+			}
 		}
 		catch ( SpimDataException e )
 		{
