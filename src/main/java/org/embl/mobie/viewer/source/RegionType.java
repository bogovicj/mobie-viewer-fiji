package org.embl.mobie.viewer.source;

import org.embl.mobie.viewer.annotate.Region;

public class RegionType< R extends Region > extends GenericType< R >
{
	public RegionType()
	{
	}

	public RegionType( R region )
	{
		super( region );
	}

	@Override
	public GenericType< R > createVariable()
	{
		return new RegionType<>();
	}

	@Override
	public GenericType< R > copy()
	{
		return new RegionType<>( object );
	}

	@Override
	public void set( GenericType< R > genericType )
	{
		this.object = genericType.get();
	}

	@Override
	public boolean valueEquals( GenericType< R > genericType )
	{
<<<<<<< HEAD
		if ( annotation == null && annotationType.get() == null )
		{
			return true;
		}
		else
		{
			return annotation.equals( annotationType.get() );
		}
=======
		final R thatObject = genericType.get();
		if ( object == null )
		{
			if ( thatObject == null )
				return true;
			else
				return false;
		}
		else
			return object.equals( thatObject );
>>>>>>> 03086613
	}
}<|MERGE_RESOLUTION|>--- conflicted
+++ resolved
@@ -34,16 +34,6 @@
 	@Override
 	public boolean valueEquals( GenericType< R > genericType )
 	{
-<<<<<<< HEAD
-		if ( annotation == null && annotationType.get() == null )
-		{
-			return true;
-		}
-		else
-		{
-			return annotation.equals( annotationType.get() );
-		}
-=======
 		final R thatObject = genericType.get();
 		if ( object == null )
 		{
@@ -54,6 +44,5 @@
 		}
 		else
 			return object.equals( thatObject );
->>>>>>> 03086613
 	}
 }