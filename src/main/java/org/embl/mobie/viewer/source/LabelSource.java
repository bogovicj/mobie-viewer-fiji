package org.embl.mobie.viewer.source;

import bdv.util.Affine3DHelpers;
import bdv.viewer.Interpolation;
import bdv.viewer.Source;
import mpicbg.spim.data.sequence.VoxelDimensions;
import net.imglib2.RandomAccessibleInterval;
import net.imglib2.RealLocalizable;
import net.imglib2.RealRandomAccess;
import net.imglib2.RealRandomAccessible;
import net.imglib2.Volatile;
import net.imglib2.position.FunctionRealRandomAccessible;
import net.imglib2.realtransform.AffineTransform3D;
import net.imglib2.type.numeric.NumericType;
import net.imglib2.type.numeric.RealType;

import java.util.Arrays;
import java.util.function.BiConsumer;

public class LabelSource<T extends NumericType<T> & RealType<T>> implements Source<T> {
    protected final Source<T> source;
    private boolean showAsBoundaries;
    private double boundaryWidth;

    private float background = 0;

    public LabelSource( final Source<T> source )
    {
        this.source = source;
    }

    public LabelSource( final Source<T> source, float background )
    {
        this.source = source;
        this.background = background;
    }

    public void showAsBoundary( boolean showAsBoundaries, double boundaryWidth ) {
        this.showAsBoundaries = showAsBoundaries;
        this.boundaryWidth = boundaryWidth;
    }

    @Override
    public boolean doBoundingBoxCulling() {
        return source.doBoundingBoxCulling();
    }

    @Override
    public synchronized void getSourceTransform(final int t, final int level, final AffineTransform3D transform) {
        source.getSourceTransform(t, level, transform);
    }

    @Override
    public boolean isPresent(final int t) {
        return source.isPresent(t);
    }

    @Override
    public RandomAccessibleInterval<T> getSource(final int t, final int level)
    {
       return source.getSource( t, level );
    }

    @Override
    public RealRandomAccessible<T> getInterpolatedSource(final int t, final int level, final Interpolation method)
    {
        final RealRandomAccessible< T > rra = source.getInterpolatedSource( t, level, Interpolation.NEARESTNEIGHBOR );

        if ( showAsBoundaries  )
        {
            final int numDimensions = getWrappedSource().getSource( 0, 0 ).dimension( 2 ) == 1 ? 2 : 3;

            final float[] boundaries = getBoundaries( t, level );

            if ( rra.realRandomAccess().get() instanceof Volatile )
            {
                return createVolatileBoundaryRRA( rra, numDimensions, boundaries );
            }
            else
            {
                return createBoundaryRRA( rra, numDimensions, boundaries );
            }
        }
        else
        {
            return rra;
        }
    }

<<<<<<< HEAD
    private FunctionRealRandomAccessible< T > createBoundaryRRA( RealRandomAccessible< T > labels, int nD )
=======
    private float[] getBoundaries( int t, int level )
    {
        final float[] boundaries = new float[ 3 ];
        Arrays.fill( boundaries, (float) boundaryWidth );
        final AffineTransform3D sourceTransform = new AffineTransform3D();
        getSourceTransform( t, level, sourceTransform );
        for ( int d = 0; d < 3; d++ )
        {
            final double scale = Affine3DHelpers.extractScale( sourceTransform, d );
            boundaries[ d ] /= scale;
        }
        return boundaries;
    }

    private FunctionRealRandomAccessible< T > createBoundaryRRA( RealRandomAccessible< T > rra, int nD, float[] boundaryWidth )
>>>>>>> 0c1656a3
    {
        BiConsumer< RealLocalizable, T > biConsumer = ( l, o ) ->
        {
            final RealRandomAccess< T > access = labels.realRandomAccess();
            T value = access.setPositionAndGet( l );
            final float floatValue = value.getRealFloat();
            if ( floatValue == background )
            {
                o.setReal( background );
                return;
            }
            for ( int d = 0; d < nD; d++ ) // dimensions
            {
                for ( int signum = -1; signum <= +1; signum+=2 ) // forth and back
                {
                    access.move( signum * boundaryWidth[ d ], d );
                    value = access.get();
                    if ( floatValue != value.getRealFloat() )
                    {
<<<<<<< HEAD
                        // it is a boundary pixel!
                        o.setReal( floatValue );
=======
                        // it is a boundary pixel
                        o.setReal( centerFloat );
>>>>>>> 0c1656a3
                        return;
                    }
                    access.move( - signum * boundaryWidth[ d ], d ); // move back to center
                }
            }
            o.setReal( background );
            return;
        };
        final T type = labels.realRandomAccess().get();
        final FunctionRealRandomAccessible< T > labelBoundaries = new FunctionRealRandomAccessible( 3, biConsumer, () -> type.copy() );
        return labelBoundaries;
    }

    private FunctionRealRandomAccessible< T > createVolatileBoundaryRRA( RealRandomAccessible< T > rra, int nD, float[] boundaryWidth )
    {
        BiConsumer< RealLocalizable, T > biConsumer = ( l, o ) ->
        {
            final RealRandomAccess< T > access = rra.realRandomAccess();
            Volatile< T > value = ( Volatile< T > ) access.setPositionAndGet( l );
            Volatile< T > vo = ( Volatile< T > ) o;
            if ( ! value.isValid() )
            {
                vo.setValid( false );
                return;
            }
            final float centerFloat = value.get().getRealFloat();
            if ( centerFloat == background )
            {
                vo.get().setReal( background );
                vo.setValid( true );
                return;
            }
            for ( int d = 0; d < nD; d++ ) // dimensions
            {
                for ( int signum = -1; signum <= +1; signum+=2 ) // forth and back
                {
                    access.move( signum * boundaryWidth[ d ], d );
                    value = ( Volatile< T > ) access.get();
                    if ( ! value.isValid() )
                    {
                        vo.setValid( false );
                        return;
                    }
                    else if ( centerFloat != value.get().getRealFloat() )
                    {
                        vo.get().setReal( centerFloat );
                        vo.setValid( true );
                        return;
                    }
                    access.move( - signum * boundaryWidth[ d ], d ); // move back to center
                }
            }
            vo.get().setReal( background );
            vo.setValid( true );
            return;
        };
        final T type = rra.realRandomAccess().get();
        final FunctionRealRandomAccessible< T > randomAccessible = new FunctionRealRandomAccessible( 3, biConsumer, () -> type.copy() );
        return randomAccessible;
    }

    @Override
    public T getType() {
        return source.getType();
    }

    @Override
    public String getName() {
        return source.getName();
    }

    @Override
    public VoxelDimensions getVoxelDimensions() {
        return source.getVoxelDimensions();
    }

    @Override
    public int getNumMipmapLevels() {
        return source.getNumMipmapLevels();
    }

    public Source<T> getWrappedSource() {
        return source;
    }
}<|MERGE_RESOLUTION|>--- conflicted
+++ resolved
@@ -87,9 +87,6 @@
         }
     }
 
-<<<<<<< HEAD
-    private FunctionRealRandomAccessible< T > createBoundaryRRA( RealRandomAccessible< T > labels, int nD )
-=======
     private float[] getBoundaries( int t, int level )
     {
         final float[] boundaries = new float[ 3 ];
@@ -105,11 +102,10 @@
     }
 
     private FunctionRealRandomAccessible< T > createBoundaryRRA( RealRandomAccessible< T > rra, int nD, float[] boundaryWidth )
->>>>>>> 0c1656a3
     {
         BiConsumer< RealLocalizable, T > biConsumer = ( l, o ) ->
         {
-            final RealRandomAccess< T > access = labels.realRandomAccess();
+            final RealRandomAccess< T > access = rra.realRandomAccess();
             T value = access.setPositionAndGet( l );
             final float floatValue = value.getRealFloat();
             if ( floatValue == background )
@@ -125,13 +121,8 @@
                     value = access.get();
                     if ( floatValue != value.getRealFloat() )
                     {
-<<<<<<< HEAD
                         // it is a boundary pixel!
                         o.setReal( floatValue );
-=======
-                        // it is a boundary pixel
-                        o.setReal( centerFloat );
->>>>>>> 0c1656a3
                         return;
                     }
                     access.move( - signum * boundaryWidth[ d ], d ); // move back to center
@@ -140,7 +131,7 @@
             o.setReal( background );
             return;
         };
-        final T type = labels.realRandomAccess().get();
+        final T type = rra.realRandomAccess().get();
         final FunctionRealRandomAccessible< T > labelBoundaries = new FunctionRealRandomAccessible( 3, biConsumer, () -> type.copy() );
         return labelBoundaries;
     }
