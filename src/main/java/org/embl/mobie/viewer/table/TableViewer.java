/*-
 * #%L
 * Fiji viewer for MoBIE projects
 * %%
 * Copyright (C) 2018 - 2022 EMBL
 * %%
 * Redistribution and use in source and binary forms, with or without
 * modification, are permitted provided that the following conditions are met:
 * 
 * 1. Redistributions of source code must retain the above copyright notice,
 *    this list of conditions and the following disclaimer.
 * 2. Redistributions in binary form must reproduce the above copyright notice,
 *    this list of conditions and the following disclaimer in the documentation
 *    and/or other materials provided with the distribution.
 * 
 * THIS SOFTWARE IS PROVIDED BY THE COPYRIGHT HOLDERS AND CONTRIBUTORS "AS IS"
 * AND ANY EXPRESS OR IMPLIED WARRANTIES, INCLUDING, BUT NOT LIMITED TO, THE
 * IMPLIED WARRANTIES OF MERCHANTABILITY AND FITNESS FOR A PARTICULAR PURPOSE
 * ARE DISCLAIMED. IN NO EVENT SHALL THE COPYRIGHT HOLDERS OR CONTRIBUTORS BE
 * LIABLE FOR ANY DIRECT, INDIRECT, INCIDENTAL, SPECIAL, EXEMPLARY, OR
 * CONSEQUENTIAL DAMAGES (INCLUDING, BUT NOT LIMITED TO, PROCUREMENT OF
 * SUBSTITUTE GOODS OR SERVICES; LOSS OF USE, DATA, OR PROFITS; OR BUSINESS
 * INTERRUPTION) HOWEVER CAUSED AND ON ANY THEORY OF LIABILITY, WHETHER IN
 * CONTRACT, STRICT LIABILITY, OR TORT (INCLUDING NEGLIGENCE OR OTHERWISE)
 * ARISING IN ANY WAY OUT OF THE USE OF THIS SOFTWARE, EVEN IF ADVISED OF THE
 * POSSIBILITY OF SUCH DAMAGE.
 * #L%
 */
package org.embl.mobie.viewer.table;

import de.embl.cba.bdv.utils.lut.GlasbeyARGBLut;
import org.embl.mobie.viewer.MoBIE;
import org.embl.mobie.viewer.MoBIEHelper;
import org.embl.mobie.viewer.annotate.Annotator;
import org.embl.mobie.viewer.color.SelectionColoringModel;
import de.embl.cba.tables.*;
import de.embl.cba.tables.color.*;
import de.embl.cba.tables.plot.ScatterPlotDialog;

import org.embl.mobie.viewer.display.AnnotationDisplay;
import org.embl.mobie.viewer.select.SelectionListener;
import org.embl.mobie.viewer.select.SelectionModel;
import de.embl.cba.tables.tablerow.JTableFromTableRowsModelCreator;
import de.embl.cba.tables.tablerow.TableRow;
import de.embl.cba.tables.tablerow.TableRowListener;
import de.embl.cba.tables.TableRows;
import ij.gui.GenericDialog;
import net.imglib2.type.numeric.ARGBType;

import javax.activation.UnsupportedDataTypeException;
import javax.swing.*;
import javax.swing.table.DefaultTableCellRenderer;
import javax.swing.table.TableModel;
import java.awt.*;
import java.awt.event.*;
import java.io.File;
import java.util.ArrayList;
import java.util.HashMap;
import java.util.List;
import java.util.Map;
import java.util.Set;

import static org.embl.mobie.viewer.MoBIEHelper.*;
import static de.embl.cba.tables.color.CategoryTableRowColumnColoringModel.DARK_GREY;

public class TableViewer< T extends TableRow > implements SelectionListener< T >, ColoringListener, TableRowListener
{
	static { net.imagej.patcher.LegacyInjector.preinit(); }

	private final MoBIE moBIE;
	private final List< T > tableRows;
	private final SelectionModel< T > selectionModel;
	private final SelectionColoringModel< T > coloringModel;
	private final String tableName;
	private final AnnotationDisplay< T > display;
	private JTable jTable;

	private int recentlySelectedRowInView;
	private ColumnColoringModelCreator< T > columnColoringModelCreator;
	private ArrayList< String > additionalTables = new ArrayList<>();; // tables from which additional columns are loaded
	private boolean hasColumnsFromTablesOutsideProject; // whether additional columns have been loaded from tables outside the project
	private TableRowSelectionMode tableRowSelectionMode = TableRowSelectionMode.FocusOnly;

	// TODO: this is only for the annotator (maybe move it there)
	private Map< String, CategoryTableRowColumnColoringModel< T > > columnNameToColoringModel = new HashMap<>(  );

	private boolean controlDown;
	private JFrame frame;

	private enum TableRowSelectionMode
	{
		None,
		FocusOnly,
		ToggleSelectionAndFocusIfSelected
	}

	public TableViewer( MoBIE moBIE, AnnotationDisplay< T > display )
	{
		this.moBIE = moBIE;
		this.display = display;
		this.tableRows = display.tableRows;
		this.coloringModel = display.selectionColoringModel;
		this.selectionModel = display.selectionModel;
		this.tableName = display.getName();
		this.recentlySelectedRowInView = -1;

		registerAsTableRowListener( tableRows );

		configureJTable();

		if ( selectionModel != null )
			installSelectionModelNotification();

		if ( coloringModel != null)
			configureTableRowColoring();
	}

	public void close()
	{
		frame.dispose();
	}

	public void show()
	{
		final JPanel panel = new JPanel( new GridLayout( 1, 0 ) );
		JScrollPane scrollPane = new JScrollPane(
				jTable,
				JScrollPane.VERTICAL_SCROLLBAR_AS_NEEDED,
				JScrollPane.HORIZONTAL_SCROLLBAR_AS_NEEDED );
		panel.add( scrollPane );

		jTable.setAutoResizeMode( JTable.AUTO_RESIZE_OFF );
		panel.updateUI(); // TODO do we need this?
		panel.setOpaque( true );

		frame = new JFrame( tableName );
		final JMenuBar menuBar = createMenuBar();
		frame.setJMenuBar( menuBar );
		frame.setContentPane( panel );

		// Display the window
		frame.pack();

		// Replace closing by making it invisible
		frame.setDefaultCloseOperation( WindowConstants.DO_NOTHING_ON_CLOSE );
		frame.addWindowListener( new WindowAdapter() {
			public void windowClosing( WindowEvent ev) {
				frame.setVisible( false );
			}
		});
	}

	public void registerAsTableRowListener( List< T > tableRows )
	{
		final int numTableRows = tableRows.size();
		for ( int rowIndex = 0; rowIndex < numTableRows; rowIndex++ )
		{
			int finalRowIndex = rowIndex;

			tableRows.get( rowIndex ).listeners().add( new TableRowListener()
			{
				@Override
				public void cellChanged( String columnName, String value )
				{
					synchronized ( jTable )
					{
						if ( ! Tables.getColumnNames( jTable ).contains( columnName ) )
						{
							Tables.addColumnToJTable( columnName, value, jTable.getModel() );
						}

						Tables.setJTableCell( finalRowIndex, columnName, value, jTable );
					}
				}
			});
		}
	}

	public List< T > getTableRows()
	{
		return tableRows;
	}


	private void configureTableRowColoring()
	{
		jTable.setDefaultRenderer( Double.class, new DefaultTableCellRenderer()
		{
			@Override
			public Component getTableCellRendererComponent(
					JTable table, Object value, boolean isSelected,
					boolean hasFocus, int row, int column) {

				Component c = super.getTableCellRendererComponent(
						table,
						value,
						isSelected,
						hasFocus,
						row,
						column);

				c.setBackground( getColor(row, column) );

				return c;
			}
		} );

		jTable.setDefaultRenderer( String.class, new DefaultTableCellRenderer()
		{
			@Override
			public Component getTableCellRendererComponent(
					JTable table, Object value, boolean isSelected,
					boolean hasFocus, int row, int column) {

				Component c = super.getTableCellRendererComponent(
						table,
						value,
						isSelected,
						hasFocus,
						row,
						column);

				c.setBackground( getColor(row, column) );

				return c;
			}

		} );

		jTable.setDefaultRenderer( Long.class, new DefaultTableCellRenderer()
		{
			@Override
			public Component getTableCellRendererComponent(
					JTable table, Object value, boolean isSelected,
					boolean hasFocus, int row, int column )
			{
				Component c = super.getTableCellRendererComponent(
						table,
						value,
						isSelected,
						hasFocus,
						row,
						column );

				c.setBackground( getColor( row, column ) );

				return c;
			}
		});

		jTable.setDefaultRenderer( Integer.class, new DefaultTableCellRenderer()
		{
			@Override
			public Component getTableCellRendererComponent(
					JTable table, Object value, boolean isSelected,
					boolean hasFocus, int row, int column)
			{
				Component c = super.getTableCellRendererComponent(
						table,
						value,
						isSelected,
						hasFocus,
						row,
						column);

				c.setBackground( getColor(row, column) );

				return c;
			}
		} );

		jTable.setDefaultRenderer( Object.class, new DefaultTableCellRenderer()
		{
			@Override
			public Component getTableCellRendererComponent(
					JTable table, Object value, boolean isSelected,
					boolean hasFocus, int row, int column )
			{
				Component c = super.getTableCellRendererComponent(
						table,
						value,
						isSelected,
						hasFocus,
						row,
						column );

				c.setBackground( getColor( row, column ) );

				return c;
			}
		});
	}

	private Color getColor( int rowInView, int columnInView )
	{
		final int row = jTable.convertRowIndexToModel( rowInView );

//		if ( selectionModel.isFocused( tableRows.getTableRows().get( row ) ) )
//		{
//			return Color.BLUE;
//		}

		final ARGBType argbType = new ARGBType();
		final T tableRow = tableRows.get( row );
		coloringModel.convert( tableRow, argbType );

		if ( ARGBType.alpha( argbType.get() ) == 0 )
			return Color.WHITE;
		else
			return ColorUtils.getColor( argbType );
	}

	private synchronized void repaintTable()
	{
		jTable.repaint();
	}

	private void configureJTable()
	{
		jTable = new JTableFromTableRowsModelCreator( tableRows ).createJTable();
		jTable.setPreferredScrollableViewportSize( new Dimension(500, 200) );
		jTable.setFillsViewportHeight( true );
		jTable.setAutoCreateRowSorter( true );
		jTable.setRowSelectionAllowed( true );
		jTable.setSelectionMode( ListSelectionModel.SINGLE_SELECTION );

		columnColoringModelCreator = new ColumnColoringModelCreator( jTable );
	}

	private JMenuBar createMenuBar()
	{
		JMenuBar menuBar = new JMenuBar();
		menuBar.add( createTableMenu() );

		if ( selectionModel != null )
			menuBar.add( createSelectionMenu() );

		if ( coloringModel != null )
		{
			menuBar.add( createColoringMenu() );
			menuBar.add( createAnnotateMenu() );
			// menuBar.add( createPlotMenu() ); we have this already in the MoBIE UI
		}

		return menuBar;
	}

	private JMenu createSelectionMenu()
	{
		JMenu menu = new JMenu( "Select" );

		menu.add( createSelectAllMenuItem() );
		menu.add( createSelectEqualToMenuItem() );
		menu.add( createSelectLessThanMenuItem() );
		menu.add( createSelectGreaterThanMenuItem() );

		return menu;
	}

	private JMenu createAnnotateMenu()
	{
		JMenu menu = new JMenu( "Annotate" );

		menu.add( createStartNewAnnotationMenuItem() );

		menu.add( createContinueAnnotationMenuItem() );

		return menu;
	}

	private JMenu createPlotMenu()
	{
		JMenu menu = new JMenu( "Plot" );
		menu.add( createScatterPlotMenuItem() );
		return menu;
	}

	private JMenuItem createScatterPlotMenuItem()
	{
		final JMenuItem menuItem = new JMenuItem( "2D Scatter Plot..." );
		menuItem.addActionListener( e ->
			{
				SwingUtilities.invokeLater( () ->
				{
					String[] columnNames = getColumnNames().stream().toArray( String[]::new );
					ScatterPlotDialog dialog = new ScatterPlotDialog( columnNames, new String[]{ columnNames[ 0 ], columnNames[ 1 ] }, new double[]{ 1.0, 1.0 }, 1.0 );

					if ( dialog.show() )
					{
//						TableRowsScatterPlot< T > scatterPlot = new TableRowsScatterPlot<>( tableRows, coloringModel, dialog.getSelectedColumns(), dialog.getScaleFactors(), dialog.getDotSizeScaleFactor() );
//						scatterPlot.show( null );
					}
				});
			}
		);
		return menuItem;
	}

	private JMenu createTableMenu()
    {
        JMenu menu = new JMenu( "Table" );

        menu.add( createSaveTableAsMenuItem() );

		menu.add( createSaveColumnsAsMenuItem() );

		menu.add( createLoadColumnsMenuItem() );

		return menu;
    }

    public void addAdditionalTable( String tablePath )
	{
		String tableName  = new File(tablePath).getName();
		additionalTables.add(tableName);
	}

	private Map< String, List< String > > openTable( String tablePath )
	{
		String resolvedPath = MoBIEHelper.resolveTablePath( tablePath );
		Logger.info( "Opening table:\n" + resolvedPath );
		return TableColumns.stringColumnsFromTableFile( resolvedPath );
	}

<<<<<<< HEAD
	public void enableRowSorting( boolean sortable )
=======
	private void loadColumnsFromProject()
	{
		final ArrayList< String > directories = new ArrayList<>( sourceNameToTableDir.values() );
		String tableFileName = selectTableFileNameFromProject( directories, "Table" );
		if ( tableFileName == null ) return;

		if ( isRegionTable )
		{
			for ( String tableDir : sourceNameToTableDir.values() )
			{
				final Map< String, List< String > > table = openTable( IOHelper.combinePath( tableDir, tableFileName ) );
				TableHelper.appendRegionTableColumns( ( List< RegionTableRow > ) tableRows, table );
			}
		}
		else // == isSegmentTable
		{
			ArrayList<String> tableNames = new ArrayList<>( );
			tableNames.add( tableFileName );
			List< String > sources = new ArrayList<>( sourceNameToTableDir.keySet() );
			moBIE.appendSegmentTableColumns( (List<TableRowImageSegment>) tableRows, sources, tableNames );
		}

		addAdditionalTable( tableFileName );
	}

	private void loadColumnsFromFileSystem()
	{
		String path = selectFilePath( null, "Table", true );

		if ( path != null ) {
			new Thread( () -> {
				enableRowSorting( false ); // otherwise it can crash during loading.
				if ( !isRegionTable )
				{
					final String sourceName = ( String ) sourceNameToTableDir.keySet().toArray()[ 0 ];
					moBIE.appendSegmentTableColumns( sourceName, path, ( List< TableRowImageSegment > ) tableRows );
				}
				else
				{
					Map< String, List< String > > table = openTable( path );
					TableHelper.appendRegionTableColumns( ( List< RegionTableRow > ) tableRows, table );
				}
				enableRowSorting( true );
			}).start();
			hasColumnsFromTablesOutsideProject = true;
		}
	}

	private void enableRowSorting( boolean sortable )
>>>>>>> 06c49ea8
	{
		final int columnCount = jTable.getColumnCount();
		for ( int i = 0; i < columnCount; i++ )
		{
			((DefaultRowSorter) jTable.getRowSorter()).setSortable( i, sortable );
		}
	}

	private JMenuItem createLoadColumnsMenuItem()
	{
		final JMenuItem menuItem = new JMenuItem( "Load Columns..." );
		menuItem.addActionListener( e ->
			new Thread( () -> {
				FileLocation fileLocation = loadFromProjectOrFileSystemDialog();
				if ( fileLocation.equals( FileLocation.Project ) )
					moBIE.appendColumnsFromProject( display );
				else if ( fileLocation.equals( FileLocation.FileSystem ))
				{
					moBIE.appendColumnsFromFileSystem( display );
				}
			}).start()
		);

		return menuItem;
	}

	public ArrayList<String> getAdditionalTables()
	{
		return additionalTables;
	}

	public boolean hasColumnsFromTablesOutsideProject()
	{
		return hasColumnsFromTablesOutsideProject;
	}

	private JMenuItem createSaveTableAsMenuItem()
	{
		final JMenuItem menuItem = new JMenuItem( "Save Table As..." );
		menuItem.addActionListener( e ->
				SwingUtilities.invokeLater( () ->
						TableUIs.saveTableUI( jTable ) ) );

		return menuItem;
	}

	private JMenuItem createSaveColumnsAsMenuItem()
	{
		final JMenuItem menuItem = new JMenuItem( "Save Columns As..." );
		menuItem.addActionListener( e ->
				SwingUtilities.invokeLater( () -> TableUIs.saveColumns( jTable ) ) );

		return menuItem;
	}

	private JMenuItem createSelectAllMenuItem()
	{
		final JMenuItem menuItem = new JMenuItem( "Select All" );

		menuItem.addActionListener( e ->
				SwingUtilities.invokeLater( () ->
						selectAll() ) );

		return menuItem;
	}

	private JMenuItem createSelectEqualToMenuItem()
	{
		final JMenuItem menuItem = new JMenuItem( "Select Equal To..." );

		menuItem.addActionListener( e ->
				SwingUtilities.invokeLater( () ->
						selectEqualTo() ) );

		return menuItem;
	}

	private JMenuItem createSelectLessThanMenuItem()
	{
		final JMenuItem menuItem = new JMenuItem( "Select Less Than..." );

		menuItem.addActionListener( e ->
				SwingUtilities.invokeLater( () ->
						selectGreaterOrLessThan( false ) ) );

		return menuItem;
	}

	private JMenuItem createSelectGreaterThanMenuItem()
	{
		final JMenuItem menuItem = new JMenuItem( "Select Greater Than..." );

		menuItem.addActionListener( e ->
				SwingUtilities.invokeLater( () ->
						selectGreaterOrLessThan( true )) );

		return menuItem;
	}

	private JMenuItem createStartNewAnnotationMenuItem()
	{
		final JMenuItem menuItem = new JMenuItem( "Start New Annotation..." );

		menuItem.addActionListener( e -> showNewAnnotationDialog() );

		return menuItem;
	}

	private JMenuItem createContinueAnnotationMenuItem()
	{
		final JMenuItem menuItem = new JMenuItem( "Continue Annotation..." );

		menuItem.addActionListener( e -> showContinueAnnotationDialog() );

		return menuItem;
	}

	public void showContinueAnnotationDialog()
	{
		SwingUtilities.invokeLater( () ->
		{
			final String annotationColumn = TableUIs.selectColumnNameUI( jTable, "Annotation column" );
			continueAnnotation( annotationColumn );
		});
	}

	private void selectAll()
	{
		selectionModel.setSelected( tableRows, true );
//		for ( T tableRow : tableRows )
//		{
//			selectionModel.setSelected( tableRow, true );
//			selectionModel.focus( tableRow );
//		}

	}

	private void selectRows( List<T> selectedTableRows, List<T> notSelectedTableRows ) {
		selectionModel.setSelected( selectedTableRows, true );
		selectionModel.setSelected( notSelectedTableRows, false );
	}

	private void selectEqualTo()
	{
		// works for categorical and numeric columns
		final GenericDialog gd = new GenericDialog( "" );
		String[] columnNames = getColumnNames().stream().toArray( String[]::new );
		gd.addChoice( "Column", columnNames, columnNames[0] );
		gd.addStringField( "value", "" );
		gd.showDialog();
		if( gd.wasCanceled() ) return;
		final String columnName = gd.getNextChoice();
		final String value = gd.getNextString();


		// Have to parse to doubles for double column (as e.g. integers like 9 are displayed as 9.0)
		double doubleValue = 0;
		boolean isDoubleColumn = jTable.getValueAt(0, jTable.getColumn( columnName ).getModelIndex() ) instanceof Double;
		if ( isDoubleColumn ) {
			try {
				doubleValue = Utils.parseDouble(value);
			} catch (NumberFormatException e) {
				Logger.error( value + " does not exist in column " + columnName + ", please choose another value." );
				return;
			}
		}

		ArrayList<T> selectedTableRows = new ArrayList<>();
		ArrayList<T> notSelectedTableRows = new ArrayList<>();
		for( T tableRow: tableRows ) {
			String tableValue = tableRow.getCell( columnName );
			boolean valuesMatch;

			if ( isDoubleColumn ) {
				double tableDouble = Utils.parseDouble( tableValue );
				valuesMatch = doubleValue == tableDouble;
			} else {
				valuesMatch = tableValue.equals( value );
			}

			if ( valuesMatch ) {
				selectedTableRows.add( tableRow );
			} else {
				notSelectedTableRows.add( tableRow );
			}
		}

		if ( selectedTableRows.size() > 0 ) {
			selectRows( selectedTableRows, notSelectedTableRows );
		} else {
			Logger.error( value + " does not exist in column " + columnName + ", please choose another value." );
		}
	}

	private void selectGreaterOrLessThan( boolean greaterThan ) {
		// only works for numeric columns
		final GenericDialog gd = new GenericDialog( "" );
		String[] columnNames = getNumericColumnNames().toArray(new String[0]);
		gd.addChoice( "Column", columnNames, columnNames[0] );
		gd.addNumericField( "value", 0 );
		gd.showDialog();
		if( gd.wasCanceled() ) return;
		final String columnName = gd.getNextChoice();
		final double value = gd.getNextNumber();

		ArrayList<T> selectedTableRows = new ArrayList<>();
		ArrayList<T> notSelectedTableRows = new ArrayList<>();
		for( T tableRow: tableRows ) {

			boolean criteriaMet;
			if ( greaterThan ) {
				criteriaMet = Utils.parseDouble(tableRow.getCell(columnName)) > value;
			} else {
				criteriaMet = Utils.parseDouble(tableRow.getCell(columnName)) < value;
			}

			if ( criteriaMet ) {
				selectedTableRows.add(tableRow);
			} else {
				notSelectedTableRows.add(tableRow);
			}
		}

		if ( selectedTableRows.size() > 0 ) {
			selectRows( selectedTableRows, notSelectedTableRows );
		} else {
			if ( greaterThan ) {
				Logger.error("No values greater than " + value + " in column " + columnName + ", please choose another value.");
			} else {
				Logger.error("No values less than " + value + " in column " + columnName + ", please choose another value.");
			}
		}
	}

	public void showNewAnnotationDialog()
	{
		final GenericDialog gd = new GenericDialog( "" );
		gd.addStringField( "Annotation column name", "", 30 );
		gd.showDialog();
		if( gd.wasCanceled() ) return;
		final String columnName = gd.getNextString();
		if ( getColumnNames().contains( columnName ) )
		{
			Logger.error( "\"" +columnName + "\" exists already as a column name, please choose another one." );
			return;
		}

		this.addColumn( columnName, "None" );

		continueAnnotation( columnName );
	}

	public void continueAnnotation( String columnName )
	{
		if ( ! columnNameToColoringModel.containsKey( columnName ) )
		{
			final CategoryTableRowColumnColoringModel< T > categoricalColoringModel = columnColoringModelCreator.createCategoricalColoringModel( columnName, false, new GlasbeyARGBLut(), DARK_GREY );
			columnNameToColoringModel.put( columnName, categoricalColoringModel );
		}

		coloringModel.setColoringModel( columnNameToColoringModel.get( columnName ) );
		final RowSorter< ? extends TableModel > rowSorter = jTable.getRowSorter();

		final Annotator annotator = new Annotator(
				columnName,
				tableRows,
				selectionModel,
				columnNameToColoringModel.get( columnName ),
				rowSorter
		);

		annotator.showDialog();
	}

	public void setVisible( boolean visible )
	{
		SwingUtilities.invokeLater( () -> frame.setVisible( visible ) );
	}

	public void addColumn( String column, Object defaultValue )
	{
		if ( getColumnNames().contains( column ) )
			throw new RuntimeException( column + " exists already, please choose another name." );

		TableRows.addColumn( tableRows, column, defaultValue );
	}

	public void addColumn( String column, Object[] values )
	{
		TableRows.addColumn( tableRows, column, values );
	}

	public void addColumns( Map< String, List< String > > columns )
	{
		for ( String columnName : columns.keySet() )
		{
			try
			{
				final Object[] values = TableColumns.asTypedArray( columns.get( columnName ) );
				addColumn( columnName, values );
			} catch ( UnsupportedDataTypeException e )
			{
				Logger.error( "Could not add column " + columnName + ", because the" +
						" data type could not be determined.");
			}
		}
	}

	public Set< String > getColumnNames()
	{
		return tableRows.get( 0 ).getColumnNames();
	}

	public List<String> getNumericColumnNames()
	{
		Set<String> columnNames = getColumnNames();
		ArrayList<String> numericColumnNames = new ArrayList<>();
		for( String columnName: columnNames ) {
			if ( jTable.getValueAt(0, jTable.getColumn( columnName ).getModelIndex() ) instanceof Double ) {
				numericColumnNames.add( columnName );
			}
		}

		return numericColumnNames;
	}

	public JTable getTable()
	{
		return jTable;
	}

	private synchronized void moveToRowInView( int rowInView )
	{
		setRecentlySelectedRowInView( rowInView );
		//table.getSelectionModel().setSelectionInterval( rowInView, rowInView );
		final Rectangle visibleRect = jTable.getVisibleRect();
		final Rectangle cellRect = jTable.getCellRect( rowInView, 0, true );
		visibleRect.y = cellRect.y;
		jTable.scrollRectToVisible( visibleRect );
		jTable.repaint();
	}

	public void installSelectionModelNotification()
	{
		jTable.addMouseListener( new MouseAdapter()
		{
			@Override
			public void mouseClicked( MouseEvent e )
			{
				controlDown = e.isControlDown();
			}
		} );

		jTable.getSelectionModel().addListSelectionListener( e ->
			SwingUtilities.invokeLater( () ->
			{
				if ( tableRowSelectionMode.equals( TableRowSelectionMode.None ) ) return;

				if ( e.getValueIsAdjusting() ) return;

				final int selectedRowInView = jTable.getSelectedRow();

				if ( selectedRowInView == -1 ) return;

				if ( selectedRowInView == recentlySelectedRowInView ) return;

				setRecentlySelectedRowInView( selectedRowInView );

				final int row = jTable.convertRowIndexToModel( recentlySelectedRowInView );

				final T object = tableRows.get( row );

				tableRowSelectionMode = controlDown ? TableRowSelectionMode.ToggleSelectionAndFocusIfSelected : TableRowSelectionMode.FocusOnly;

				if ( tableRowSelectionMode.equals( TableRowSelectionMode.FocusOnly ) )
				{
					selectionModel.focus( object, this );
				}
				else if ( tableRowSelectionMode.equals( TableRowSelectionMode.ToggleSelectionAndFocusIfSelected ) )
				{
					selectionModel.toggle( object );
					if ( selectionModel.isSelected( object ) )
						selectionModel.focus( object, this );
				}
			})
		);
	}

	private synchronized void setRecentlySelectedRowInView( int r )
	{
		recentlySelectedRowInView = r;
	}

	private synchronized void moveToSelectedTableRow( T selection )
	{
		final int rowInView = jTable.convertRowIndexToView( tableRows.indexOf( selection ) );

		if ( rowInView == recentlySelectedRowInView ) return;

		moveToRowInView( rowInView );
	}

	private JMenu createColoringMenu()
	{
		JMenu coloringMenu = new JMenu( "Color" );

		addColorByColumnMenuItem( coloringMenu );

		// TODO: add menu item to configure values that should be transparent

		addColorLoggingMenuItem( coloringMenu );

		return coloringMenu;
	}

	private void addColorLoggingMenuItem( JMenu coloringMenu )
	{
		final JMenuItem menuItem = new JMenuItem( "Log Current Color Map" );

		menuItem.addActionListener( e ->
				new Thread( () ->
						logCurrentValueToColorMap() ).start() );

		coloringMenu.add( menuItem );
	}

	private void logCurrentValueToColorMap()
	{
		String coloringColumnName = getColoringColumnName();

		if ( coloringColumnName == null )
		{
			Logger.error( "Please first use the [ Color > Color by Column ] menu item to configure the coloring." );
			return;
		}

		Logger.info( " "  );
		Logger.info( "Column used for coloring: " + coloringColumnName );
		Logger.info( " "  );
		Logger.info( "Value, R, G, B"  );

		for ( T tableRow : tableRows )
		{
			final String value = tableRow.getCell( coloringColumnName );

			final ARGBType argbType = new ARGBType();
			coloringModel.convert( tableRow, argbType );
			final int colorIndex = argbType.get();
			Logger.info( value + ": " + ARGBType.red( colorIndex ) + ", " + ARGBType.green( colorIndex ) + ", " + ARGBType.blue( colorIndex ) );
		}
	}

	public String getColoringColumnName()
	{
		final ColoringModel< T > coloringModel = this.coloringModel.getWrappedColoringModel();

		if ( coloringModel instanceof ColumnColoringModel )
		{
			return (( ColumnColoringModel ) coloringModel).getColumnName();
		}
		else
		{
			return null;
		}
	}

	private void addColorByColumnMenuItem( JMenu coloringMenu )
	{
		final JMenuItem menuItem = new JMenuItem( "Color by Column..." );

		menuItem.addActionListener( e ->
				new Thread( () -> showColorByColumnDialog()
				).start() );

		coloringMenu.add( menuItem );
	}

	public void showColorByColumnDialog()
	{
		final ColoringModel< T > coloringModel = columnColoringModelCreator.showDialog();

		if ( coloringModel != null )
			this.coloringModel.setColoringModel( coloringModel );
	}

	public Window getWindow()
	{
		return frame;
	}

	@Override
	public synchronized void selectionChanged()
	{
		if ( selectionModel.isEmpty() )
		{
			setRecentlySelectedRowInView( -1 );
			jTable.getSelectionModel().clearSelection();
		}
		SwingUtilities.invokeLater( () -> repaintTable() );
	}

	@Override
	public synchronized void focusEvent( T selection, Object initiator )
	{
		SwingUtilities.invokeLater( () -> moveToSelectedTableRow( selection ) );
	}

	@Override
	public void coloringChanged()
	{
		SwingUtilities.invokeLater( () -> repaintTable() );
	}

	@Override
	public void cellChanged( String columnName, String value )
	{
		// TODO:
	}

}<|MERGE_RESOLUTION|>--- conflicted
+++ resolved
@@ -422,9 +422,6 @@
 		return TableColumns.stringColumnsFromTableFile( resolvedPath );
 	}
 
-<<<<<<< HEAD
-	public void enableRowSorting( boolean sortable )
-=======
 	private void loadColumnsFromProject()
 	{
 		final ArrayList< String > directories = new ArrayList<>( sourceNameToTableDir.values() );
@@ -474,7 +471,6 @@
 	}
 
 	private void enableRowSorting( boolean sortable )
->>>>>>> 06c49ea8
 	{
 		final int columnCount = jTable.getColumnCount();
 		for ( int i = 0; i < columnCount; i++ )
