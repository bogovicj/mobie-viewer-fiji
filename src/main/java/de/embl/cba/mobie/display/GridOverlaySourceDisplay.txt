package de.embl.cba.mobie.display;

import bdv.util.BdvHandle;
import bdv.viewer.SourceAndConverter;
import de.embl.cba.bdv.utils.Logger;
import de.embl.cba.mobie.Utils;
import de.embl.cba.mobie.MoBIE;
import de.embl.cba.mobie.annotate.AnnotatedIntervalCreator;
import de.embl.cba.mobie.annotate.AnnotatedIntervalTableRow;
import de.embl.cba.mobie.annotate.DefaultAnnotatedIntervalTableRow;
import de.embl.cba.mobie.annotate.TableRowsIntervalImage;
import de.embl.cba.mobie.transform.PositionViewerTransform;
import de.embl.cba.mobie.transform.ViewerTransformChanger;
import de.embl.cba.mobie.color.MoBIEColoringModel;
import de.embl.cba.mobie.transform.GridSourceTransformer;
import de.embl.cba.mobie.table.TableViewer;
import de.embl.cba.tables.TableColumns;
import de.embl.cba.tables.color.ColoringListener;
import de.embl.cba.tables.color.ColoringLuts;
import de.embl.cba.tables.select.DefaultSelectionModel;
import de.embl.cba.tables.select.SelectionListener;
import net.imglib2.type.numeric.integer.IntType;
import sc.fiji.bdvpg.services.SourceAndConverterServices;

import java.util.ArrayList;
import java.util.HashMap;
import java.util.List;
import java.util.Map;

public class GridOverlaySourceDisplay extends SourceDisplay implements ColoringListener, SelectionListener< DefaultAnnotatedIntervalTableRow >
{
	private final MoBIEColoringModel< DefaultAnnotatedIntervalTableRow > coloringModel;
	private final DefaultSelectionModel< DefaultAnnotatedIntervalTableRow > selectionModel;
	private final TableViewer< DefaultAnnotatedIntervalTableRow > tableViewer;

	private final BdvHandle bdvHandle;

	public GridOverlaySourceDisplay( MoBIE moBIE, BdvHandle bdvHandle, String tableDataFolder, GridSourceTransformer sourceTransformer )
	{
		this.bdvHandle = bdvHandle;
		this.name = sourceTransformer.getName();

		// open tables
		final List< DefaultAnnotatedIntervalTableRow > tableRows = openGridTables( moBIE, tableDataFolder, sourceTransformer, sourceTransformer.tables );

		coloringModel = new MoBIEColoringModel< >( ColoringLuts.GLASBEY );
		selectionModel = new DefaultSelectionModel< >();
		coloringModel.setSelectionModel( selectionModel );

		HashMap<String, String> nameToTableDir = new HashMap<>();
		nameToTableDir.put( sourceTransformer.getName(), tableDataFolder );
		tableViewer = new TableViewer<>( moBIE, tableRows, selectionModel, coloringModel, name, nameToTableDir, true ).show();

		coloringModel.listeners().add( tableViewer );
		selectionModel.listeners().add( tableViewer );

		showGridImage( bdvHandle, name, tableRows );

		coloringModel.listeners().add( this );
		selectionModel.listeners().add( this );
	}

	// TODO: maybe replace the GridSourceTransform by a functional?
<<<<<<< HEAD:src/main/java/de/embl/cba/mobie/display/GridOverlaySourceDisplay.txt
	private List< AnnotatedIntervalTableRow > openGridTables( MoBIE moBIE, String tableDataFolder, GridSourceTransformer sourceTransformer, List< String > relativeTablePaths )
=======
	private List< DefaultAnnotatedIntervalTableRow > openGridTables( MoBIE moBIE, String tableDataFolder, GridSourceTransformer sourceTransformer, List< String > relativeTablePaths )
>>>>>>> master:src/main/java/de/embl/cba/mobie/grid/GridOverlaySourceDisplay.java
	{
		// open
		final List< Map< String, List< String > > > tables = new ArrayList<>();
		for ( String table : relativeTablePaths )
		{
			String tablePath = moBIE.getTablePath( tableDataFolder, table );
			tablePath = Utils.resolveTablePath( tablePath );
			Logger.log( "Opening table:\n" + tablePath );
			tables.add( TableColumns.stringColumnsFromTableFile( tablePath ) );
		}

		// create primary AnnotatedIntervalTableRow table
		final Map< String, List< String > > referenceTable = tables.get( 0 );
		final AnnotatedIntervalCreator annotatedIntervalCreator = new AnnotatedIntervalCreator( referenceTable, sourceTransformer );
		final List< AnnotatedIntervalTableRow > intervalTableRows = annotatedIntervalCreator.getTableRows();

		final List< Map< String, List< String > > > additionalTables = tables.subList( 1, tables.size() );

		for ( int i = 0; i < additionalTables.size(); i++ )
		{
			MoBIE.mergeSourceAnnotationTable( intervalTableRows, additionalTables.get( i ) );
		}

		return intervalTableRows;
	}

	private void showGridImage( BdvHandle bdvHandle, String name, List< DefaultAnnotatedIntervalTableRow > tableRows )
	{
		final TableRowsIntervalImage< DefaultAnnotatedIntervalTableRow > intervalImage = new TableRowsIntervalImage<>( tableRows, coloringModel, name );
		SourceAndConverter< IntType > sourceAndConverter = intervalImage.getSourceAndConverter();
		SourceAndConverterServices.getBdvDisplayService().show( bdvHandle, sourceAndConverter );
		sourceAndConverters = new ArrayList<>();
		sourceAndConverters.add( sourceAndConverter );
	}

	public TableViewer< DefaultAnnotatedIntervalTableRow > getTableViewer()
	{
		return tableViewer;
	}

	public BdvHandle getBdvHandle()
	{
		return bdvHandle;
	}

	@Override
	public void coloringChanged()
	{
		bdvHandle.getViewerPanel().requestRepaint();
	}

	@Override
	public void selectionChanged()
	{
		bdvHandle.getViewerPanel().requestRepaint();
	}

	@Override
	public void focusEvent( DefaultAnnotatedIntervalTableRow selection )
	{
		final double[] max = selection.interval.maxAsDoubleArray();
		final double[] min = selection.interval.minAsDoubleArray();
		final double[] center = new double[ min.length ];
		for ( int d = 0; d < 3; d++ )
		{
			center[ d ] = ( max[ d ] + min[ d ] ) / 2;
		}

		ViewerTransformChanger.changeViewerTransform( bdvHandle, new PositionViewerTransform( center, bdvHandle.getViewerPanel().state().getCurrentTimepoint() ) );

	}

	public String getName()
	{
		return name;
	}

	public void close()
	{
		for ( SourceAndConverter< ? > sourceAndConverter : sourceAndConverters )
		{
			SourceAndConverterServices.getBdvDisplayService().removeFromAllBdvs( sourceAndConverter );
		}

		tableViewer.close();
	}
}<|MERGE_RESOLUTION|>--- conflicted
+++ resolved
@@ -61,11 +61,9 @@
 	}
 
 	// TODO: maybe replace the GridSourceTransform by a functional?
-<<<<<<< HEAD:src/main/java/de/embl/cba/mobie/display/GridOverlaySourceDisplay.txt
+	/GridOverlaySourceDisplay.txt
 	private List< AnnotatedIntervalTableRow > openGridTables( MoBIE moBIE, String tableDataFolder, GridSourceTransformer sourceTransformer, List< String > relativeTablePaths )
-=======
-	private List< DefaultAnnotatedIntervalTableRow > openGridTables( MoBIE moBIE, String tableDataFolder, GridSourceTransformer sourceTransformer, List< String > relativeTablePaths )
->>>>>>> master:src/main/java/de/embl/cba/mobie/grid/GridOverlaySourceDisplay.java
+/GridOverlaySourceDisplay.java
 	{
 		// open
 		final List< Map< String, List< String > > > tables = new ArrayList<>();
