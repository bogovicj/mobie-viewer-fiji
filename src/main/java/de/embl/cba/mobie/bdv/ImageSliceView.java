--- conflicted
+++ resolved
@@ -127,11 +127,7 @@
 	{
 		for ( SourceAndConverter< ? > sourceAndConverter : imageDisplay.sourceAndConverters )
 		{
-<<<<<<< HEAD
-			SourceAndConverterServices.getBdvDisplayService().removeFromAllBdvs( sourceAndConverter );
-=======
 			moBIE.closeSourceAndConverter( sourceAndConverter );
->>>>>>> a9360609
 		}
 		imageDisplay.sourceAndConverters.clear();
 	}
