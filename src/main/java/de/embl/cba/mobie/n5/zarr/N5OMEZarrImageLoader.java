/*
 * #%L
 * BigDataViewer core classes with minimal dependencies
 * %%
 * Copyright (C) 2012 - 2016 Tobias Pietzsch, Stephan Saalfeld, Stephan Preibisch,
 * Jean-Yves Tinevez, HongKee Moon, Johannes Schindelin, Curtis Rueden, John Bogovic
 * %%
 * Redistribution and use in source and binary forms, with or without
 * modification, are permitted provided that the following conditions are met:
 *
 * 1. Redistributions of source code must retain the above copyright notice,
 *    this list of conditions and the following disclaimer.
 * 2. Redistributions in binary form must reproduce the above copyright notice,
 *    this list of conditions and the following disclaimer in the documentation
 *    and/or other materials provided with the distribution.
 *
 * THIS SOFTWARE IS PROVIDED BY THE COPYRIGHT HOLDERS AND CONTRIBUTORS "AS IS"
 * AND ANY EXPRESS OR IMPLIED WARRANTIES, INCLUDING, BUT NOT LIMITED TO, THE
 * IMPLIED WARRANTIES OF MERCHANTABILITY AND FITNESS FOR A PARTICULAR PURPOSE
 * ARE DISCLAIMED. IN NO EVENT SHALL THE COPYRIGHT HOLDERS OR CONTRIBUTORS BE
 * LIABLE FOR ANY DIRECT, INDIRECT, INCIDENTAL, SPECIAL, EXEMPLARY, OR
 * CONSEQUENTIAL DAMAGES (INCLUDING, BUT NOT LIMITED TO, PROCUREMENT OF
 * SUBSTITUTE GOODS OR SERVICES; LOSS OF USE, DATA, OR PROFITS; OR BUSINESS
 * INTERRUPTION) HOWEVER CAUSED AND ON ANY THEORY OF LIABILITY, WHETHER IN
 * CONTRACT, STRICT LIABILITY, OR TORT (INCLUDING NEGLIGENCE OR OTHERWISE)
 * ARISING IN ANY WAY OUT OF THE USE OF THIS SOFTWARE, EVEN IF ADVISED OF THE
 * POSSIBILITY OF SUCH DAMAGE.
 * #L%
 */
package de.embl.cba.mobie.n5.zarr;

import bdv.AbstractViewerSetupImgLoader;
import bdv.ViewerImgLoader;
import bdv.cache.CacheControl;
import bdv.img.cache.SimpleCacheArrayLoader;
import bdv.img.cache.VolatileGlobalCellCache;
import bdv.util.ConstantRandomAccessible;
import bdv.util.MipmapTransforms;
import bdv.util.volatiles.SharedQueue;
import com.amazonaws.SdkClientException;
import mpicbg.spim.data.generic.sequence.AbstractSequenceDescription;
import mpicbg.spim.data.generic.sequence.BasicViewSetup;
import mpicbg.spim.data.generic.sequence.ImgLoaderHint;
import mpicbg.spim.data.registration.ViewRegistration;
import mpicbg.spim.data.registration.ViewRegistrations;
import mpicbg.spim.data.sequence.*;
import net.imglib2.*;
import net.imglib2.cache.queue.BlockingFetchQueues;
import net.imglib2.cache.queue.FetcherThreads;
import net.imglib2.cache.volatiles.CacheHints;
import net.imglib2.cache.volatiles.LoadingStrategy;
import net.imglib2.img.array.ArrayImg;
import net.imglib2.img.array.ArrayImgs;
import net.imglib2.img.basictypeaccess.volatiles.array.*;
import net.imglib2.img.cell.CellGrid;
import net.imglib2.img.cell.CellImg;
import net.imglib2.realtransform.AffineTransform3D;
import net.imglib2.type.NativeType;
import net.imglib2.type.numeric.integer.*;
import net.imglib2.type.numeric.real.DoubleType;
import net.imglib2.type.numeric.real.FloatType;
import net.imglib2.type.volatiles.*;
import net.imglib2.util.Cast;
import net.imglib2.view.Views;
import org.janelia.saalfeldlab.n5.DataBlock;
import org.janelia.saalfeldlab.n5.DataType;
import org.janelia.saalfeldlab.n5.DatasetAttributes;
import org.janelia.saalfeldlab.n5.N5Reader;
import org.janelia.saalfeldlab.n5.imglib2.N5CellLoader;
import org.jetbrains.annotations.NotNull;

import java.io.IOException;
import java.util.*;
import java.util.concurrent.Callable;
import java.util.function.BiConsumer;

import static de.embl.cba.mobie.n5.zarr.OmeZarrMultiscales.MULTI_SCALE_KEY;

public class N5OMEZarrImageLoader implements ViewerImgLoader, MultiResolutionImgLoader {
	private static final int C = 3;
	private static final int T = 4;
	protected final N5Reader n5;
	protected AbstractSequenceDescription<?, ?, ?> seq;
	protected ViewRegistrations viewRegistrations;
	public static boolean logChunkLoading = false;
	private static boolean is5D = false;
	private static boolean is4DC = false;
	private static boolean is4DT = false;
	private static boolean is2D = false;

	/**
	 * Maps setup id to {@link SetupImgLoader}.
	 */
	private final Map<Integer, SetupImgLoader> setupImgLoaders = new HashMap<>();

	private volatile boolean isOpen = false;
	private FetcherThreads fetchers;
	private VolatileGlobalCellCache cache;
	private final Map<Integer, String> setupToPathname = new HashMap<>();
	private final Map<Integer, OmeZarrMultiscales> setupToMultiscale = new HashMap<>();
	private final Map<Integer, DatasetAttributes> setupToAttributes = new HashMap<>();
	private final Map<Integer, Integer> setupToChannel = new HashMap<>();
	private int sequenceTimepoints = 0;
	private HashMap<String, Integer> axesMap = new HashMap<>();
	private BlockingFetchQueues< Callable< ? > > queue;


	/**
	 * The sequenceDescription and viewRegistrations are known already, typically read from xml.
	 *
	 * @param n5Reader            reader
	 * @param sequenceDescription
	 */
	@Deprecated
	public N5OMEZarrImageLoader(N5Reader n5Reader, AbstractSequenceDescription<?, ?, ?> sequenceDescription) {
		this.n5 = n5Reader;
		this.seq = sequenceDescription; // TODO: it is better to fetch from within Zarr
	}

	public N5OMEZarrImageLoader(N5Reader n5Reader, HashMap<String, Integer> axesMap) {
		this.n5 = n5Reader;
		this.axesMap = axesMap;
		fetchSequenceDescriptionAndViewRegistrations();
	}

	public N5OMEZarrImageLoader(N5Reader n5Reader, HashMap<String, Integer> axesMap, BlockingFetchQueues< Callable< ? > > queue ) {
		this.n5 = n5Reader;
		this.axesMap = axesMap;
		this.queue = queue;
		fetchSequenceDescriptionAndViewRegistrations();
	}

	private void fetchSequenceDescriptionAndViewRegistrations() {
		try {
			initSetups();

			ArrayList<ViewSetup> viewSetups = new ArrayList<>();
			ArrayList<ViewRegistration> viewRegistrationList = new ArrayList<>();

			int numSetups = setupToMultiscale.size();
			for (int setupId = 0; setupId < numSetups; setupId++) {
				ViewSetup viewSetup = createViewSetup(setupId);
				int setupTimepoints = 1;
				is5D = false;

				if (setupToAttributes.get(setupId).getNumDimensions() > 4) {
					setupTimepoints = (int) setupToAttributes.get(setupId).getDimensions()[T];
					is5D = true;
				}

				if (setupToAttributes.get(setupId).getNumDimensions() == 4 && axesMap.containsKey("t")) {
					setupTimepoints = (int) setupToAttributes.get(setupId).getDimensions()[3];
					is4DT = true;
				}

				sequenceTimepoints = Math.max(setupTimepoints, sequenceTimepoints);
				viewSetups.add(viewSetup);
				viewRegistrationList.addAll(createViewRegistrations(setupId, setupTimepoints));
			}

			viewRegistrations = new ViewRegistrations(viewRegistrationList);

			seq = new SequenceDescription(new TimePoints(createTimePoints(sequenceTimepoints)), viewSetups);
		} catch (IOException e) {
			e.printStackTrace();
			throw new RuntimeException(e);
		}
	}

	@NotNull
	private ArrayList<TimePoint> createTimePoints(int sequenceTimepoints) {
		ArrayList<TimePoint> timePoints = new ArrayList<>();
		for (int t = 0; t < sequenceTimepoints; t++) {
			timePoints.add(new TimePoint(t));
		}
		return timePoints;
	}

	@NotNull
	private void initSetups() throws IOException {
		int setupId = -1;

		OmeZarrMultiscales multiscale = getMultiscale(""); // returns multiscales[ 0 ]
		DatasetAttributes attributes = getDatasetAttributes(multiscale.datasets[0].path);
		long nC = 1;
		if (attributes.getNumDimensions() > 4) {
			nC = attributes.getDimensions()[C];
		}
		if (attributes.getNumDimensions() == 4 && axesMap.containsKey("c") && !axesMap.containsKey("t")) {
			nC = attributes.getDimensions()[C];
			is4DC = true;
		}
		if (attributes.getNumDimensions() == 4 && axesMap.containsKey("c") && axesMap.containsKey("t")) {
			nC = attributes.getDimensions()[2];
			is4DC = true;
		}
		if (attributes.getNumDimensions() == 2 && axesMap.containsKey("y") && axesMap.containsKey("x")) {
			is2D = true;
		}

		for (int c = 0; c < nC; c++) {
			// each channel is one setup
			setupId++;
			setupToChannel.put(setupId, c);

			// all channels have the same multiscale and attributes
			setupToMultiscale.put(setupId, multiscale);
			setupToAttributes.put(setupId, attributes);
			setupToPathname.put(setupId, "");
		}

		List<String> labels = n5.getAttribute("labels", "labels", List.class);
		if (labels != null) {
			for (String label : labels) {
				setupId++;
				setupToChannel.put(setupId, 0); // TODO: https://github.com/ome/ngff/issues/19
				String pathName = "labels/" + label;
				multiscale = getMultiscale(pathName);
				attributes = getDatasetAttributes(pathName + "/" + multiscale.datasets[0].path);

				setupToMultiscale.put(setupId, multiscale);
				setupToAttributes.put(setupId, attributes);
				setupToPathname.put(setupId, pathName);
			}
		}
	}

	/**
	 * The dataType, number of channels and number of timepoints are stored
	 * in the different pyramid levels (datasets).
	 * According to the spec all datasets must be indentical in that sense
	 * and we thus fetch this information from level 0.
	 * <p>
	 * In addition, level 0 contains the information about the size of the full resolution image.
	 *
	 * @param pathName
	 * @return
	 * @throws IOException
	 */
	private DatasetAttributes getDatasetAttributes(String pathName) throws IOException {
		return n5.getDatasetAttributes(pathName);
	}

	/**
	 * The primary use case for multiple multiscales at the moment (the one listed in the spec)
	 * is multiple different downsamplings.
	 * A base image with two multiscales each with a different scale or a different method.
	 * <p>
	 * I don't know a good logic right now how to deal with different pyramids,
	 * thus I just fetch the first one, i.e. multiscales[ 0 ].
	 * <p>
	 * ??? There's no need for the two multiscales to have the same base though.
	 * ??? So it would also allow you to just have two pyramids (in our jargon) in the same zgroup.
	 *
	 * @param pathName
	 * @return
	 * @throws IOException
	 */
	private OmeZarrMultiscales getMultiscale(String pathName) throws IOException {
		OmeZarrMultiscales[] multiscales = n5.getAttribute(pathName, MULTI_SCALE_KEY, OmeZarrMultiscales[].class);
		if (multiscales == null) {
			String location = "";
			if (n5 instanceof N5S3ZarrReader) {
				final N5S3ZarrReader s3ZarrReader = (N5S3ZarrReader) n5;
				s3ZarrReader.setDimensionSeparator("/");
				location += "service endpoint: " + s3ZarrReader.getServiceEndpoint();
				location += "; bucket: " + s3ZarrReader.getBucketName();
				location += "; container path: " + s3ZarrReader.getContainerPath();
				location += "; path: " + pathName;
				location += "; attribute: " + MULTI_SCALE_KEY;
			}
			throw new UnsupportedOperationException("Could not find multiscales at " + location);
		}
		return multiscales[0];
	}

	public AbstractSequenceDescription<?, ?, ?> getSequenceDescription() {
		//open();
		seq.setImgLoader(Cast.unchecked(this));
		return seq;
	}

	public ViewRegistrations getViewRegistrations() {
		return viewRegistrations;
	}

	private void open() {
		if (!isOpen) {
			synchronized (this) {
				if (isOpen)
					return;

				try {
					int maxNumLevels = 0;
					final List<? extends BasicViewSetup> setups = seq.getViewSetupsOrdered();
					for (final BasicViewSetup setup : setups) {
						final int setupId = setup.getId();
						final SetupImgLoader setupImgLoader = createSetupImgLoader(setupId);
						setupImgLoaders.put(setupId, setupImgLoader);
						maxNumLevels = Math.max(maxNumLevels, setupImgLoader.numMipmapLevels());
					}

					if ( queue == null )
					{
						final int numFetcherThreads = Math.max( 1, Runtime.getRuntime().availableProcessors() );
						queue = new BlockingFetchQueues<>( maxNumLevels, numFetcherThreads );
						fetchers = new FetcherThreads( queue, numFetcherThreads);
					}
					cache = new VolatileGlobalCellCache( queue );
				} catch (IOException e) {
					throw new RuntimeException(e);
				}

				isOpen = true;
			}
		}
	}

	@NotNull
	private ArrayList<ViewRegistration> createViewRegistrations(int setupId, int setupTimepoints) {

<<<<<<< HEAD
		try {
			double[] scale = multiscale.transform.scale;
			transform.scale(scale[0], scale[1], scale[2]);
		} catch (NullPointerException e) {
			System.out.println("No scale given for AffineTransform3D ");
		}
=======
		AffineTransform3D transform = new AffineTransform3D();
>>>>>>> 79672d9b

        ArrayList<ViewRegistration> viewRegistrations = new ArrayList<>();
        for ( int t = 0; t < setupTimepoints; t++ )
            viewRegistrations.add( new ViewRegistration( t, setupId, transform ) );

        return viewRegistrations;
    }

	private ViewSetup createViewSetup(int setupId) {
		final DatasetAttributes attributes = setupToAttributes.get(setupId);
		FinalDimensions dimensions = new FinalDimensions(attributes.getDimensions());
		OmeZarrMultiscales multiscale = setupToMultiscale.get(setupId);
		VoxelDimensions voxelDimensions = new DefaultVoxelDimensions(3);
		Tile tile = new Tile(0);

		Channel channel;
		if (setupToPathname.get(setupId).contains("labels"))
			channel = new Channel(setupToChannel.get(setupId), "labels");
		else
			channel = new Channel(setupToChannel.get(setupId));

		Angle angle = new Angle(0);
		Illumination illumination = new Illumination(0);
		String name = readName(multiscale, setupId);
		//if ( setupToPathname.get( setupId ).contains( "labels" ))
		//	viewSetup.setAttribute( new ImageType( ImageType.Type.IntensityImage ) );
		return new ViewSetup(setupId, name, dimensions, voxelDimensions, tile, channel, angle, illumination);
	}

	private String readName(OmeZarrMultiscales multiscale, int setupId) {
		if (multiscale.name != null)
			return multiscale.name;
		else
			return "image " + setupId;
	}

	/**
	 * Clear the cache. Images that were obtained from
	 * this loader before {@link #close()} will stop working. Requesting images
	 * after {@link #close()} will cause the n5 to be reopened (with a
	 * new cache).
	 */
	public void close() {
		if (isOpen) {
			synchronized (this) {
				if (!isOpen)
					return;
				if ( fetchers != null )
					fetchers.shutdown();
				cache.clearCache();
				isOpen = false;
			}
		}
	}

	@Override
	public SetupImgLoader getSetupImgLoader(final int setupId) {
		open();
		return setupImgLoaders.get(setupId);
	}

	private <T extends NativeType<T>, V extends Volatile<T> & NativeType<V>> SetupImgLoader<T, V> createSetupImgLoader(final int setupId) throws IOException {
		switch (setupToAttributes.get(setupId).getDataType()) {
			case UINT8:
				return Cast.unchecked(new SetupImgLoader<>(setupId, new UnsignedByteType(), new VolatileUnsignedByteType()));
			case UINT16:
				return Cast.unchecked(new SetupImgLoader<>(setupId, new UnsignedShortType(), new VolatileUnsignedShortType()));
			case UINT32:
				return Cast.unchecked(new SetupImgLoader<>(setupId, new UnsignedIntType(), new VolatileUnsignedIntType()));
			case UINT64:
				return Cast.unchecked(new SetupImgLoader<>(setupId, new UnsignedLongType(), new VolatileUnsignedLongType()));
			case INT8:
				return Cast.unchecked(new SetupImgLoader<>(setupId, new ByteType(), new VolatileByteType()));
			case INT16:
				return Cast.unchecked(new SetupImgLoader<>(setupId, new ShortType(), new VolatileShortType()));
			case INT32:
				return Cast.unchecked(new SetupImgLoader<>(setupId, new IntType(), new VolatileIntType()));
			case INT64:
				return Cast.unchecked(new SetupImgLoader<>(setupId, new LongType(), new VolatileLongType()));
			case FLOAT32:
				return Cast.unchecked(new SetupImgLoader<>(setupId, new FloatType(), new VolatileFloatType()));
			case FLOAT64:
				return Cast.unchecked(new SetupImgLoader<>(setupId, new DoubleType(), new VolatileDoubleType()));
		}
		return null;
	}

	@Override
	public CacheControl getCacheControl() {
		open();
		return cache;
	}

	private class SetupImgLoader<T extends NativeType<T>, V extends Volatile<T> & NativeType<V>>
			extends AbstractViewerSetupImgLoader<T, V>
			implements MultiResolutionSetupImgLoader<T> {
		private final int setupId;

		private final double[][] mipmapResolutions;

		private final AffineTransform3D[] mipmapTransforms;

		public SetupImgLoader(final int setupId, final T type, final V volatileType) throws IOException {
			super(type, volatileType);
			this.setupId = setupId;
			mipmapResolutions = readMipmapResolutions();
			mipmapTransforms = new AffineTransform3D[mipmapResolutions.length];
			for (int level = 0; level < mipmapResolutions.length; level++) {
				mipmapTransforms[level] = MipmapTransforms.getMipmapTransformDefault(mipmapResolutions[level]);
			}
		}

		/**
		 * @return
		 * @throws IOException
		 */
		private double[][] readMipmapResolutions() throws IOException {
			OmeZarrMultiscales multiscale = setupToMultiscale.get(setupId);
			double[][] mipmapResolutions = new double[multiscale.datasets.length][];

			//Try to fix 2D problem
			long[] dimensionsOfLevel0 = getDatasetAttributes(getPathName(setupId, 0)).getDimensions();
			mipmapResolutions[0] = new double[]{1.0, 1.0, 1.0};

			for (int level = 1; level < mipmapResolutions.length; level++) {
				long[] dimensions = getDatasetAttributes(getPathName(setupId, level)).getDimensions();
				mipmapResolutions[level] = new double[3];
				if (dimensions.length < 3 && dimensionsOfLevel0.length < 3) {
					for (int d = 0; d < 2; d++) {
						mipmapResolutions[level][d] = 1.0 * dimensionsOfLevel0[d] / dimensions[d];
					}
					mipmapResolutions[level][2] = 1.0;
				} else {
					mipmapResolutions[level] = new double[3];
					for (int d = 0; d < 3; d++) {
						mipmapResolutions[level][d] = 1.0 * dimensionsOfLevel0[d] / dimensions[d];
					}
				}
			}

			return mipmapResolutions;
		}

		@Override
		public RandomAccessibleInterval<V> getVolatileImage(final int timepointId, final int level, final ImgLoaderHint... hints) {
			return prepareCachedImage(timepointId, level, LoadingStrategy.BUDGETED, volatileType);
		}

		@Override
		public RandomAccessibleInterval<T> getImage(final int timepointId, final int level, final ImgLoaderHint... hints) {
			return prepareCachedImage(timepointId, level, LoadingStrategy.BLOCKING, type);
		}

		@Override
		public Dimensions getImageSize(final int timepointId, final int level) {
			final String pathName = getPathName(setupId, level);
			try {
				final DatasetAttributes attributes = getDatasetAttributes(pathName);
				return new FinalDimensions(attributes.getDimensions());
			} catch (Exception e) {
				throw new RuntimeException("Could not read from " + pathName);
			}
		}

		@NotNull
		public String getPathName(int setupId, int level) {
			return setupToPathname.get(setupId) + "/" + setupToMultiscale.get(this.setupId).datasets[level].path;
		}

		@Override
		public double[][] getMipmapResolutions() {
			return mipmapResolutions;
		}

		@Override
		public AffineTransform3D[] getMipmapTransforms() {
			return mipmapTransforms;
		}

		@Override
		public int numMipmapLevels() {
			return mipmapResolutions.length;
		}

		@Override
		public VoxelDimensions getVoxelSize(final int timepointId) {
			return null;
		}

		/**
		 * Create a {@link CellImg} backed by the cache.
		 */
		private <T extends NativeType<T>> RandomAccessibleInterval<T> prepareCachedImage(final int timepointId, final int level, final LoadingStrategy loadingStrategy, final T type) {
			try {
				final String pathName = getPathName(setupId, level);
				final DatasetAttributes attributes = getDatasetAttributes(pathName);

				if (logChunkLoading) {
					System.out.println("Preparing image " + pathName + " of data type " + attributes.getDataType());
				}
				long[] dimensions = getDimensions(attributes);
				final int[] cellDimensions = getBlockSize(attributes);
				final CellGrid grid = new CellGrid(dimensions, cellDimensions);

				final int priority = numMipmapLevels() - 1 - level;
				final CacheHints cacheHints = new CacheHints(loadingStrategy, priority, false);

				final SimpleCacheArrayLoader<?> loader = createCacheArrayLoader(n5, pathName, setupToChannel.get(setupId), timepointId, grid);
				return cache.createImg(grid, timepointId, setupId, level, cacheHints, loader, type);
			} catch (IOException e) {
				System.err.printf(
						"image data for timepoint %d setup %d level %d could not be found.%n",
						timepointId, setupId, level);
				return Views.interval(
						new ConstantRandomAccessible<>(type.createVariable(), 3),
						new FinalInterval(1, 1, 1));
			}
		}
	}

	private long[] getDimensions(DatasetAttributes attributes) {
		if (!axesMap.isEmpty()) {
			if ((axesMap.size() == 2) || (axesMap.size() == 4 && axesMap.containsKey("c") && axesMap.containsKey("t"))) {
				return fillDimensions(attributes);
			}
		}
		return Arrays.stream(attributes.getDimensions()).limit(3).toArray();
	}

	private long[] fillDimensions(DatasetAttributes attributes) {
		long[] tmp = new long[3];
		tmp[0] = Arrays.stream(attributes.getDimensions()).toArray()[0];
		tmp[1] = Arrays.stream(attributes.getDimensions()).toArray()[1];
		tmp[2] = 1;
		return tmp;
	}

	private int[] getBlockSize(DatasetAttributes attributes) {
		if (!axesMap.isEmpty()) {
			if ((axesMap.size() == 2) || (axesMap.size() == 4 && axesMap.containsKey("c") && axesMap.containsKey("t"))) {
				return fillBlockSize(attributes);
			}
		}
		return Arrays.stream(attributes.getBlockSize()).limit(3).toArray();
	}

	private int[] fillBlockSize(DatasetAttributes attributes) {
		int[] tmp = new int[3];
		tmp[0] = Arrays.stream(attributes.getBlockSize()).toArray()[0];
		tmp[1] = Arrays.stream(attributes.getBlockSize()).toArray()[1];
		tmp[2] = 1;
		return tmp;
	}

	private static class ArrayCreator<A, T extends NativeType<T>> {
		private final CellGrid cellGrid;
		private final DataType dataType;
		private final BiConsumer<ArrayImg<T, ?>, DataBlock<?>> copyFromBlock;

		public ArrayCreator(CellGrid cellGrid, DataType dataType) {
			this.cellGrid = cellGrid;
			this.dataType = dataType;
			this.copyFromBlock = N5CellLoader.createCopy(dataType);
		}

		public A createArray(DataBlock<?> dataBlock, long[] gridPosition) {
			long[] cellDims = getCellDims(gridPosition);
			int n = (int) (cellDims[0] * cellDims[1] * cellDims[2]);

			if (is2D)
				cellDims = Arrays.stream(cellDims).limit(2).toArray();

			switch (dataType) {
				case UINT8:
				case INT8:
					byte[] bytes = new byte[n];
					copyFromBlock.accept(Cast.unchecked(ArrayImgs.bytes(bytes, cellDims)), dataBlock);
					return (A) new VolatileByteArray(bytes, true);
				case UINT16:
				case INT16:
					short[] shorts = new short[n];
					copyFromBlock.accept(Cast.unchecked(ArrayImgs.shorts(shorts, cellDims)), dataBlock);
					return (A) new VolatileShortArray(shorts, true);
				case UINT32:
				case INT32:
					int[] ints = new int[n];
					copyFromBlock.accept(Cast.unchecked(ArrayImgs.ints(ints, cellDims)), dataBlock);
					return (A) new VolatileIntArray(ints, true);
				case UINT64:
				case INT64:
					long[] longs = new long[n];
					copyFromBlock.accept(Cast.unchecked(ArrayImgs.longs(longs, cellDims)), dataBlock);
					return (A) new VolatileLongArray(longs, true);
				case FLOAT32:
					float[] floats = new float[n];
					copyFromBlock.accept(Cast.unchecked(ArrayImgs.floats(floats, cellDims)), dataBlock);
					return (A) new VolatileFloatArray(floats, true);
				case FLOAT64:
					double[] doubles = new double[n];
					copyFromBlock.accept(Cast.unchecked(ArrayImgs.doubles(doubles, cellDims)), dataBlock);
					return (A) new VolatileDoubleArray(doubles, true);
				default:
					throw new IllegalArgumentException();
			}
		}

		public A createEmptyArray(long[] gridPosition) {
			long[] cellDims = getCellDims(gridPosition);
			int n = (int) (cellDims[0] * cellDims[1] * cellDims[2]);
			switch (dataType) {
				case UINT8:
				case INT8:
					return Cast.unchecked(new VolatileByteArray(new byte[n], true));
				case UINT16:
				case INT16:
					return Cast.unchecked(new VolatileShortArray(new short[n], true));
				case UINT32:
				case INT32:
					return Cast.unchecked(new VolatileIntArray(new int[n], true));
				case UINT64:
				case INT64:
					return Cast.unchecked(new VolatileLongArray(new long[n], true));
				case FLOAT32:
					return Cast.unchecked(new VolatileFloatArray(new float[n], true));
				case FLOAT64:
					return Cast.unchecked(new VolatileDoubleArray(new double[n], true));
				default:
					throw new IllegalArgumentException();
			}
		}

		private long[] getCellDims(long[] gridPosition) {
			long[] cellMin = new long[3];
			int[] cellDims = new int[3];
			if (is4DC && !is4DT) {
				cellMin = new long[4];
				cellDims = new int[4];
				cellDims[3] = 1; // channel
			}
			if (is4DT && !is4DC) {
				cellMin = new long[4];
				cellDims = new int[4];
				cellDims[3] = 1; // channel
			}
			if (is4DT && is4DC) {
				cellMin = new long[4];
				cellDims = new int[4];
				cellDims[2] = 1; // channel
				cellDims[3] = 1; // timepoint
			}
			if (is5D) {
				cellMin = new long[5];
				cellDims = new int[5];
				cellDims[3] = 1; // channel
				cellDims[4] = 1; // timepoint
			}

			cellGrid.getCellDimensions(gridPosition, cellMin, cellDims);
			return Arrays.stream(cellDims).mapToLong(i -> i).toArray(); // casting to long for creating ArrayImgs.*
		}
	}

	private static class N5OMEZarrCacheArrayLoader<A> implements SimpleCacheArrayLoader<A> {
		private final N5Reader n5;
		private final String pathName;
		private final int channel;
		private final int timepoint;
		private final DatasetAttributes attributes;
		private final ArrayCreator<A, ?> arrayCreator;

		N5OMEZarrCacheArrayLoader(final N5Reader n5, final String pathName, final int channel, final int timepoint, final DatasetAttributes attributes, CellGrid grid) {
			this.n5 = n5;
			this.pathName = pathName; // includes the level
			this.channel = channel;
			this.timepoint = timepoint;
			this.attributes = attributes;
			this.arrayCreator = new ArrayCreator<>(grid, attributes.getDataType());
		}

		@Override
		public A loadArray(final long[] gridPosition) throws IOException {
			DataBlock<?> block = null;

			long[] dataBlockIndices = toDataBlockIndices(gridPosition);

			long start = 0;
			if (logChunkLoading) {
				start = System.currentTimeMillis();
				System.out.println(pathName + " " + Arrays.toString(dataBlockIndices) + " ...");
			}

			try {
				block = n5.readBlock(pathName, attributes, dataBlockIndices);
			} catch (SdkClientException e) {
				System.err.println(e); // this happens sometimes, not sure yet why...
			}

			if (logChunkLoading) {
				if (block != null)
					System.out.println(pathName + " " + Arrays.toString(dataBlockIndices) + " fetched " + block.getNumElements() + " voxels in " + (System.currentTimeMillis() - start) + " ms.");
				else
					System.out.println(pathName + " " + Arrays.toString(dataBlockIndices) + " is missing, returning zeros.");
			}

			if (block == null) {
				return arrayCreator.createEmptyArray(gridPosition);
			} else {
				return arrayCreator.createArray(block, gridPosition);
			}
		}

		private long[] toDataBlockIndices(long[] gridPosition) {
			long[] dataBlockIndices = gridPosition;

			if (is2D) {
				dataBlockIndices = new long[2];
				System.arraycopy(gridPosition, 0, dataBlockIndices, 0, 2);
			}

			if (is4DC && is4DT) {
				dataBlockIndices = new long[4];
				System.arraycopy(gridPosition, 0, dataBlockIndices, 0, 2);
				dataBlockIndices[2] = channel;
				dataBlockIndices[3] = timepoint;
			}

			if (is5D) {
				dataBlockIndices = new long[5];
				System.arraycopy(gridPosition, 0, dataBlockIndices, 0, 3);
				dataBlockIndices[3] = channel;
				dataBlockIndices[4] = timepoint;
			}

			if (is4DC && !is4DT) {
				dataBlockIndices = new long[4];
				System.arraycopy(gridPosition, 0, dataBlockIndices, 0, 3);
				dataBlockIndices[3] = channel;
			}

			if (is4DT && !is4DC) {
				dataBlockIndices = new long[4];
				System.arraycopy(gridPosition, 0, dataBlockIndices, 0, 3);
				dataBlockIndices[3] = timepoint;
			}

			if (dataBlockIndices == null)
				throw new RuntimeException("Could not determine the data block to be loaded.");

			return dataBlockIndices;
		}
	}

	private static SimpleCacheArrayLoader<?> createCacheArrayLoader(final N5Reader n5, final String pathName, int channel, int timepointId, CellGrid grid) throws IOException {
		final DatasetAttributes attributes = n5.getDatasetAttributes(pathName);
		return new N5OMEZarrCacheArrayLoader<>(n5, pathName, channel, timepointId, attributes, grid);
	}
}
<|MERGE_RESOLUTION|>--- conflicted
+++ resolved
@@ -319,16 +319,7 @@
 	@NotNull
 	private ArrayList<ViewRegistration> createViewRegistrations(int setupId, int setupTimepoints) {
 
-<<<<<<< HEAD
-		try {
-			double[] scale = multiscale.transform.scale;
-			transform.scale(scale[0], scale[1], scale[2]);
-		} catch (NullPointerException e) {
-			System.out.println("No scale given for AffineTransform3D ");
-		}
-=======
 		AffineTransform3D transform = new AffineTransform3D();
->>>>>>> 79672d9b
 
         ArrayList<ViewRegistration> viewRegistrations = new ArrayList<>();
         for ( int t = 0; t < setupTimepoints; t++ )
