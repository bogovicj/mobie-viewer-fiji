--- conflicted
+++ resolved
@@ -19,10 +19,6 @@
 import de.embl.cba.mobie.ui.WindowArrangementHelper;
 import de.embl.cba.mobie.view.View;
 import de.embl.cba.mobie.view.ViewManager;
-<<<<<<< HEAD
-
-=======
->>>>>>> 84eaef2f
 import de.embl.cba.n5.ome.zarr.loaders.N5OMEZarrImageLoader;
 import de.embl.cba.n5.ome.zarr.loaders.N5S3OMEZarrImageLoader;
 import de.embl.cba.n5.ome.zarr.loaders.xml.XmlN5OmeZarrImageLoader;
@@ -670,11 +666,7 @@
             final String[] split = bucketAndObject.split("/");
             String bucket = split[0];
             String object = Arrays.stream( split ).skip( 1 ).collect( Collectors.joining( "/") );
-<<<<<<< HEAD
             N5S3OMEZarrImageLoader imageLoader = new N5S3OMEZarrImageLoader(imgLoaderElem.getChild( "ServiceEndpoint" ).getText(), imgLoaderElem.getChild( "SigningRegion" ).getText(),bucket, object, ".");
-=======
-            N5S3OMEZarrImageLoader imageLoader = new N5S3OMEZarrImageLoader(imgLoaderElem.getChild( "ServiceEndpoint" ).getText(), imgLoaderElem.getChild( "SigningRegion" ).getText(),bucket, object, "." );
->>>>>>> 84eaef2f
             SpimData spim = new SpimData(null, Cast.unchecked(imageLoader.getSequenceDescription()), imageLoader.getViewRegistrations());
             SpimData sp1 = BdvUtils.openSpimData( path );
             sp1.setBasePath(null);
