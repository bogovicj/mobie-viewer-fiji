package de.embl.cba.mobie;

import bdv.viewer.SourceAndConverter;
import de.embl.cba.bdv.utils.BdvUtils;
import de.embl.cba.bdv.utils.Logger;
import de.embl.cba.mobie.display.SegmentationSourceDisplay;
import de.embl.cba.mobie.display.AnnotatedIntervalDisplay;
import de.embl.cba.mobie.annotate.AnnotatedIntervalCreator;
import de.embl.cba.mobie.annotate.AnnotatedIntervalTableRow;
import de.embl.cba.mobie.n5.N5ImageLoader;
import de.embl.cba.mobie.n5.zarr.OMEZarrReader;
import de.embl.cba.mobie.n5.zarr.OMEZarrS3Reader;
import de.embl.cba.mobie.n5.zarr.XmlN5OmeZarrImageLoader;
import de.embl.cba.mobie.serialize.DatasetJsonParser;
import de.embl.cba.mobie.serialize.ProjectJsonParser;
import de.embl.cba.mobie.source.ImageDataFormat;
import de.embl.cba.mobie.source.ImageSource;
import de.embl.cba.mobie.source.SegmentationSource;
import de.embl.cba.mobie.table.TableDataFormat;
import de.embl.cba.mobie.ui.UserInterface;
import de.embl.cba.mobie.ui.WindowArrangementHelper;
import de.embl.cba.mobie.view.View;
import de.embl.cba.mobie.view.ViewerManager;
import de.embl.cba.tables.FileAndUrlUtils;
import de.embl.cba.tables.TableColumns;
import de.embl.cba.tables.TableRows;
import de.embl.cba.tables.github.GitHubUtils;
import de.embl.cba.tables.tablerow.TableRowImageSegment;
import ij.IJ;
import mpicbg.spim.data.SpimData;
import mpicbg.spim.data.sequence.ImgLoader;
import org.jdom2.Document;
import org.jdom2.Element;
import org.jdom2.JDOMException;
import org.jdom2.input.SAXBuilder;
import sc.fiji.bdvpg.PlaygroundPrefs;
import sc.fiji.bdvpg.services.SourceAndConverterServices;
import sc.fiji.bdvpg.sourceandconverter.importer.SourceAndConverterFromSpimDataCreator;

import java.io.IOException;
import java.io.InputStream;
import java.nio.file.Paths;
import java.util.*;
import java.util.concurrent.CopyOnWriteArrayList;
import java.util.concurrent.ExecutorService;
import java.util.concurrent.Executors;
import java.util.concurrent.TimeUnit;

import static de.embl.cba.mobie.Utils.createAnnotatedImageSegmentsFromTableFile;
import static de.embl.cba.mobie.Utils.getName;
import static mpicbg.spim.data.XmlKeys.IMGLOADER_TAG;
import static mpicbg.spim.data.XmlKeys.SEQUENCEDESCRIPTION_TAG;

public class MoBIE
{
	public static final int N_THREADS = 8;
	public static final String PROTOTYPE_DISPLAY_VALUE = "01234567890123456789";

	private final String projectName;
	private MoBIESettings settings;
	private String datasetName;
	private Dataset dataset;
	private ViewerManager viewerManager;
	private Project project;
	private UserInterface userInterface;
	private String projectRoot;
	private String imageRoot;
	private String tableRoot;
	private HashMap< String, ImgLoader > sourceNameToImgLoader;
	private HashMap< String, SourceAndConverter< ? > > sourceNameToSourceAndConverter;

	public MoBIE( String projectRoot ) throws IOException
	{
		this( projectRoot, MoBIESettings.settings() );
	}

	public MoBIE( String projectLocation, MoBIESettings settings ) throws IOException
	{
		IJ.log("MoBIE");
		this.settings = settings.projectLocation( projectLocation );
		setProjectImageAndTableRootLocations( this.settings );
		projectName = getName( projectLocation );
		PlaygroundPrefs.setSourceAndConverterUIVisibility( false );
		project = new ProjectJsonParser().parseProject( FileAndUrlUtils.combinePath( projectRoot,  "project.json" ) );
		sourceNameToImgLoader = new HashMap<>();
		sourceNameToSourceAndConverter = new HashMap<>();

		openDataset();
	}

	public static void mergeAnnotatedIntervalTable( List< AnnotatedIntervalTableRow > intervalTableRows, Map< String, List< String > > columns )
	{
		final HashMap< String, List< String > > referenceColumns = new HashMap<>();
		final ArrayList< String > gridIdColumn = TableColumns.getColumn( intervalTableRows, Constants.GRID_ID );
		referenceColumns.put( Constants.GRID_ID, gridIdColumn );

		// deal with the fact that the grid ids are sometimes
		// stored as 1 and sometimes as 1.0
		// after below operation they all will be 1.0, 2.0, ...
		Utils.toDoubleStrings( gridIdColumn );
		Utils.toDoubleStrings( columns.get( Constants.GRID_ID ) );

		final Map< String, List< String > > newColumns = TableColumns.createColumnsForMergingExcludingReferenceColumns( referenceColumns, columns );

		for ( Map.Entry< String, List< String > > column : newColumns.entrySet() )
		{
			TableRows.addColumn( intervalTableRows, column.getKey(), column.getValue() );
		}
	}

	private void openDataset() throws IOException
	{
		if ( this.settings.values.getDataset() != null )
		{
			openDataset( this.settings.values.getDataset() );
		}
		else
		{
			openDataset( project.getDefaultDataset() );
		}
	}

	private void setProjectImageAndTableRootLocations( MoBIESettings settings )
	{
		projectRoot = createPath(
				settings.values.getProjectLocation(),
				settings.values.getProjectBranch() );

		if( ! FileAndUrlUtils.exists( FileAndUrlUtils.combinePath( projectRoot, "project.json" ) ) )
		{
			projectRoot = FileAndUrlUtils.combinePath( projectRoot, "data" );
		}

		imageRoot = createPath(
				settings.values.getImageDataLocation(),
				settings.values.getImageDataBranch() );

		if( ! FileAndUrlUtils.exists( FileAndUrlUtils.combinePath( imageRoot, "project.json" ) ) )
		{
			imageRoot = FileAndUrlUtils.combinePath( imageRoot, "data" );
		}

		tableRoot = createPath(
				settings.values.getTableDataLocation(),
				settings.values.getTableDataBranch() );

		if( ! FileAndUrlUtils.exists( FileAndUrlUtils.combinePath( tableRoot, "project.json" ) ) )
		{
			tableRoot = FileAndUrlUtils.combinePath( tableRoot, "data" );
		}
	}

	public List< SourceAndConverter< ? > > openSourceAndConverters( List< String > sources )
	{
		List< SourceAndConverter< ? > > sourceAndConverters = new CopyOnWriteArrayList<>();
		final long start = System.currentTimeMillis();
		final int nThreads = N_THREADS;
		final ExecutorService executorService = Executors.newFixedThreadPool( nThreads );
		for ( String sourceName : sources )
		{
			executorService.execute( () -> {
				sourceAndConverters.add( getSourceAndConverter( sourceName ) );
			} );
		}

		executorService.shutdown();
		try {
			executorService.awaitTermination(Long.MAX_VALUE, TimeUnit.NANOSECONDS);
		} catch (InterruptedException e) {
		}

		System.out.println( "Fetched " + sourceAndConverters.size() + " image source(s) in " + (System.currentTimeMillis() - start) + " ms, using " + nThreads + " thread(s).");

		return sourceAndConverters;
	}

	private void openDataset( String datasetName ) throws IOException
	{
		setDatasetName( datasetName );
		dataset = new DatasetJsonParser().parseDataset( getDatasetPath( "dataset.json" ) );

		userInterface = new UserInterface( this );
		viewerManager = new ViewerManager( this, userInterface, dataset.is2D, dataset.timepoints );
		final View view = dataset.views.get( "default" );
		view.setName( "default" );
		viewerManager.show( view );

		// arrange windows
		WindowArrangementHelper.setLogWindowPositionAndSize( userInterface.getWindow() );
		WindowArrangementHelper.rightAlignWindow( userInterface.getWindow(), viewerManager.getSliceViewer().getWindow(), false, true );
	}

	private void setDatasetName( String datasetName )
	{
		this.datasetName = datasetName;
	}

	private String createPath( String rootLocation, String githubBranch, String... files )
	{
		if ( rootLocation.contains( "github.com" ) )
		{
			rootLocation = GitHubUtils.createRawUrl( rootLocation, githubBranch );
		}

		final ArrayList< String > strings = new ArrayList<>();
		strings.add( rootLocation );

		for ( int i = 0; i < files.length; i++ )
		{
			strings.add( files[ i ] );
		}

		final String path = FileAndUrlUtils.combinePath( strings.toArray( new String[0] ) );

		return path;
	}

	public ViewerManager getViewerManager()
	{
		return viewerManager;
	}

	public String getProjectName()
	{
		return projectName;
	}

	public MoBIESettings getSettings()
	{
		return settings;
	}

	public Dataset getDataset()
	{
		return dataset;
	}

	public String getDatasetName()
	{
		return datasetName;
	}

	public List< String > getDatasets()
	{
		return project.getDatasets();
	}

	public UserInterface getUserInterface() { return userInterface; }

	public void close()
	{
		// TODO
//		sourcesDisplayManager.removeAllSourcesFromViewers();
//		sourcesDisplayManager.getBdv().close();
//		userInterface.dispose();
<<<<<<< HEAD
	}

	public synchronized ImageSource getSource( String sourceName )
	{
		return dataset.sources.get( sourceName ).get();
	}

	public SourceAndConverter getSourceAndConverter( String sourceName )
	{
		if ( sourceNameToSourceAndConverter.containsKey( sourceName ) )
			return sourceNameToSourceAndConverter.get( sourceName );

		final ImageSource source = getSource( sourceName );
		final String imagePath = getImagePath( source );
		new Thread( () -> IJ.log( "Opening image:\n" + imagePath ) ).start();
		final ImageDataFormat imageDataFormat = settings.values.getImageDataFormat();
		SpimData spimData = null;
		switch (imageDataFormat) {
			case BdvN5:
			case BdvN5S3:
				spimData = BdvUtils.openSpimData(imagePath);
				break;
			case OmeZarr:
				spimData = ZarrData(imagePath);
		}
		final SourceAndConverterFromSpimDataCreator creator = new SourceAndConverterFromSpimDataCreator( spimData );
		final SourceAndConverter< ? > sourceAndConverter = creator.getSetupIdToSourceAndConverter().values().iterator().next();

		sourceNameToImgLoader.put( sourceName, spimData.getSequenceDescription().getImgLoader() );
		sourceNameToSourceAndConverter.put( sourceName, sourceAndConverter );

		return sourceAndConverter;
	}

	public void setDataset( String dataset )
	{
		setDatasetName( dataset );
		viewerManager.close();
		userInterface.close();

		try
		{
			openDataset( datasetName );
		}
		catch ( IOException e )
		{
			e.printStackTrace();
		}
	}

	public Map< String, View > getViews()
	{
		return dataset.views;
	}

	private String getRelativeTableLocation( SegmentationSource source )
	{
		return source.tableData.get( TableDataFormat.TabDelimitedFile ).relativePath;
	}

	public String getTablesDirectoryPath( SegmentationSource source ) {
		return getTablesDirectoryPath( getRelativeTableLocation( source ) );
	}

	public String getTablesDirectoryPath( String relativeTableLocation ) {
		return FileAndUrlUtils.combinePath( tableRoot, getDatasetName(), relativeTableLocation );
	}

	public String getTablePath( SegmentationSource source, String table )
	{
		return getTablePath( getRelativeTableLocation( source ), table );
	}

	public String getTablePath( String relativeTableLocation, String table )
	{
		return FileAndUrlUtils.combinePath( tableRoot, getDatasetName(), relativeTableLocation, table );
	}

	public String getDatasetPath( String... files )
	{
		final String datasetRoot = FileAndUrlUtils.combinePath( projectRoot, getDatasetName() );
		return createPath( datasetRoot, files );
	}

	private String createPath( String root, String[] files )
	{
		String location = root;
		for ( String file : files )
			location = FileAndUrlUtils.combinePath( location, file );
		return location;
	}

	private List< TableRowImageSegment > loadImageSegmentsTable( String sourceName, String table )
	{
		final SegmentationSource source = ( SegmentationSource ) getSource( sourceName );

		final String defaultTablePath = getTablePath( source, table );

		final List< TableRowImageSegment > segments = createAnnotatedImageSegmentsFromTableFile( defaultTablePath, sourceName );

		return segments;
	}

	private Map< String, List< String > > loadAdditionalTable( String imageID, String tablePath )
	{
		Logger.log( "Opening table:\n" + tablePath );
		Map< String, List< String > > columns = TableColumns.stringColumnsFromTableFile( tablePath );
		TableColumns.addLabelImageIdColumn( columns, Constants.LABEL_IMAGE_ID, imageID );
		return columns;
	}

	private List< Map< String, List< String > > > loadAdditionalTables( List<String> sources, String table )
	{
		final List< Map< String, List< String > > > additionalTables = new CopyOnWriteArrayList<>();

		final long start = System.currentTimeMillis();
		final ExecutorService executorService = Executors.newFixedThreadPool( N_THREADS );

		for ( String sourceName : sources )
		{
			executorService.execute( () -> {
				Map< String, List< String > > columns =
						loadAdditionalTable( sourceName, getTablePath( ( SegmentationSource ) getSource( sourceName ), table ) );
				additionalTables.add( columns );
			} );
		}

		executorService.shutdown();
		try {
			executorService.awaitTermination(Long.MAX_VALUE, TimeUnit.NANOSECONDS);
		} catch (InterruptedException e) {
		}

		System.out.println( "Fetched " + sources.size() + " table(s) in " + (System.currentTimeMillis() - start) + " ms, using " + N_THREADS + " thread(s).");

		return additionalTables;
	}


	private ArrayList< List< TableRowImageSegment > > loadPrimarySegmentsTables( SegmentationSourceDisplay segmentationDisplay, String table )
	{
		final ArrayList< List< TableRowImageSegment > > primaryTables = new ArrayList<>();

		// TODO: make parallel
		for ( String sourceName : segmentationDisplay.getSources() )
		{
			final List< TableRowImageSegment > primaryTable = loadImageSegmentsTable( sourceName, table );
			primaryTables.add( primaryTable );
		}

		return primaryTables;
	}

	private Map< String, List< String > > createColumnsForMerging( List< TableRowImageSegment > segments, Map< String, List< String > > newColumns )
	{
		final ArrayList< String > segmentIdColumn = TableColumns.getColumn( segments, Constants.SEGMENT_LABEL_ID );
		final ArrayList< String > imageIdColumn = TableColumns.getColumn( segments, Constants.LABEL_IMAGE_ID );
		final HashMap< String, List< String > > referenceColumns = new HashMap<>();
		referenceColumns.put( Constants.LABEL_IMAGE_ID, imageIdColumn );
		referenceColumns.put( Constants.SEGMENT_LABEL_ID, segmentIdColumn );

		// deal with the fact that the label ids are sometimes
		// stored as 1 and sometimes as 1.0
		// after below operation they all will be 1.0, 2.0, ...
		Utils.toDoubleStrings( segmentIdColumn );
		Utils.toDoubleStrings( newColumns.get( Constants.SEGMENT_LABEL_ID ) );

		final Map< String, List< String > > columnsForMerging = TableColumns.createColumnsForMergingExcludingReferenceColumns( referenceColumns, newColumns );

		return columnsForMerging;
	}

	private void mergeSegmentsTable( List< TableRowImageSegment > tableRows, Map< String, List< String > > additionalTable )
	{
		// prepare
		final Map< String, List< String > > columnsForMerging = createColumnsForMerging( tableRows, additionalTable );

		// append
		for ( Map.Entry< String, List< String > > column : columnsForMerging.entrySet() )
		{
			TableRows.addColumn( tableRows, column.getKey(), column.getValue() );
		}
	}

	public void appendSegmentsTables( List< String > imageSourceNames, List< String > relativeTablePaths, List< TableRowImageSegment > tableRows )
	{
		for ( String table : relativeTablePaths )
		{
			// load
			final List< Map< String, List< String > > > additionalTables = loadAdditionalTables( imageSourceNames, table );

			// concatenate
			Map< String, List< String > > concatenatedTable = TableColumns.concatenate( additionalTables );

			// merge
			mergeSegmentsTable( tableRows, concatenatedTable );
		}
	}

	public void appendSegmentsTables( String source, String tablePath, List<TableRowImageSegment> tableRows )
	{
		// load
		Map< String, List< String > > additionalTable = loadAdditionalTable( source, tablePath );

		// merge
		mergeSegmentsTable( tableRows, additionalTable );
	}

	public void appendSegmentsTables( SegmentationSourceDisplay segmentationDisplay, List< String > relativeTablePaths )
	{
		appendSegmentsTables( segmentationDisplay.getSources(), relativeTablePaths, segmentationDisplay.tableRows );
	}

	/**
	 * Primary segment tables must contain the image segment properties.
	 */
	public void loadPrimarySegmentsTables( SegmentationSourceDisplay segmentationDisplay )
	{
		segmentationDisplay.tableRows = new ArrayList<>();
		final ArrayList< List< TableRowImageSegment > > primaryTables = loadPrimarySegmentsTables( segmentationDisplay, segmentationDisplay.getTables().get( 0 ) );

		for ( List< TableRowImageSegment > primaryTable : primaryTables )
		{
			segmentationDisplay.tableRows.addAll( primaryTable );
		}
	}

	public List< AnnotatedIntervalTableRow > loadAnnotatedIntervalTables( AnnotatedIntervalDisplay annotationDisplay )
	{
		// open
		final List< Map< String, List< String > > > tables = new ArrayList<>();
		for ( String table : annotationDisplay.getTables() )
		{
			String tablePath = getTablePath( annotationDisplay.getTableDataFolder( TableDataFormat.TabDelimitedFile ), table );
			tablePath = Utils.resolveTablePath( tablePath );
			Logger.log( "Opening table:\n" + tablePath );
			tables.add( TableColumns.stringColumnsFromTableFile( tablePath ) );
		}

		// create primary AnnotatedIntervalTableRow table
		final Map< String, List< String > > referenceTable = tables.get( 0 );
		final AnnotatedIntervalCreator annotatedIntervalCreator = new AnnotatedIntervalCreator( referenceTable, annotationDisplay.getSources(), ( String sourceName ) -> this.getSourceAndConverter( sourceName )  );
		final List< AnnotatedIntervalTableRow > intervalTableRows = annotatedIntervalCreator.getAnnotatedIntervalTableRows();

		final List< Map< String, List< String > > > additionalTables = tables.subList( 1, tables.size() );

		for ( int i = 0; i < additionalTables.size(); i++ )
		{
			MoBIE.mergeAnnotatedIntervalTable( intervalTableRows, additionalTables.get( i ) );
		}

		return intervalTableRows;
	}

	public void closeSourceAndConverter( SourceAndConverter< ? > sourceAndConverter )
	{
		SourceAndConverterServices.getBdvDisplayService().removeFromAllBdvs( sourceAndConverter );
		String sourceName = sourceAndConverter.getSpimSource().getName();
		final ImgLoader imgLoader = sourceNameToImgLoader.get( sourceName );
		if ( imgLoader instanceof N5ImageLoader )
		{
			( ( N5ImageLoader ) imgLoader ).close();
		}

		sourceNameToImgLoader.remove( sourceName );
		sourceNameToSourceAndConverter.remove( sourceName );

		// TODO - when we support more image formats e.g. OME-ZARR, we should explicitly close their imgloaders here too
	}

	public void registerSourceAndConverter( String name, SourceAndConverter< ? > sac )
	{
		sourceNameToSourceAndConverter.put( name, sac );
	}

    private SpimData ZarrData(String path) {
=======
    }

    public synchronized ImageSource getSource(String sourceName) {
        return dataset.sources.get(sourceName).get();
    }

    private SpimData openBdvZarrData(String path) {
>>>>>>> f2de07a3
        try {
            final SAXBuilder sax = new SAXBuilder();
            InputStream stream = FileAndUrlUtils.getInputStream(path);
            final Document doc = sax.build(stream);
            final Element imgLoaderElem = doc.getRootElement().getChild(SEQUENCEDESCRIPTION_TAG).getChild(IMGLOADER_TAG);
            String imagesFile = XmlN5OmeZarrImageLoader.getDatasetsPathFromXml(imgLoaderElem, path);
            if(imagesFile != null) {
                if ((imagesFile.equals(Paths.get(imagesFile).toString()))) {
                    return OMEZarrReader.openFile( imagesFile );
                } else {
                    return OMEZarrS3Reader.readURL( imagesFile );
                }
            }
        } catch (JDOMException | IOException e) {
            e.printStackTrace();
        }
        return null;
    }

<<<<<<< HEAD
=======
    public SourceAndConverter openSourceAndConverter(String sourceName) {
        final ImageSource source = getSource(sourceName);
        final String imagePath = getImagePath(source);
        new Thread(() -> IJ.log("Opening image:\n" + imagePath)).start();
        System.out.println("Opening image:\n" + imagePath);
        final ImageDataFormat imageDataFormat = settings.values.getImageDataFormat();
        SpimData spimData = null;
        switch (imageDataFormat) {
            case BdvN5:
            case BdvN5S3:
                spimData = BdvUtils.openSpimData(imagePath);
                break;
            case BdvOmeZarr:
                spimData = openBdvZarrData(imagePath);
        }
        final SourceAndConverterFromSpimDataCreator creator = new SourceAndConverterFromSpimDataCreator(spimData);
        final SourceAndConverter<?> sourceAndConverter = creator.getSetupIdToSourceAndConverter().values().iterator().next();
        if (spimData != null) {
            sourceNameToImgLoader.put(sourceName, spimData.getSequenceDescription().getImgLoader());
        }
        return sourceAndConverter;
    }

    public void setDataset(String dataset) {
        setDatasetName(dataset);
        viewerManager.close();
        userInterface.close();

        try {
            openDataset(datasetName);
        } catch (IOException e) {
            e.printStackTrace();
        }
    }

    public Map<String, View> getViews() {
        return dataset.views;
    }

>>>>>>> f2de07a3
    public synchronized String getImagePath(ImageSource source) {
        final ImageDataFormat imageDataFormat = settings.values.getImageDataFormat();

        switch (imageDataFormat) {
            case BdvN5:
            case BdvN5S3:
            case BdvOmeZarr:
                final String relativePath = source.imageData.get(imageDataFormat).relativePath;
                return FileAndUrlUtils.combinePath(imageRoot, getDatasetName(), relativePath);
            case OpenOrganelleS3:
                final String s3Address = source.imageData.get(imageDataFormat).s3Address;
                throw new UnsupportedOperationException("Loading openOrganelle not supported yet.");
            default:
                throw new UnsupportedOperationException("File format not supported: " + imageDataFormat);

        }
    }
}<|MERGE_RESOLUTION|>--- conflicted
+++ resolved
@@ -8,6 +8,7 @@
 import de.embl.cba.mobie.annotate.AnnotatedIntervalCreator;
 import de.embl.cba.mobie.annotate.AnnotatedIntervalTableRow;
 import de.embl.cba.mobie.n5.N5ImageLoader;
+import de.embl.cba.mobie.n5.zarr.N5OMEZarrImageLoader;
 import de.embl.cba.mobie.n5.zarr.OMEZarrReader;
 import de.embl.cba.mobie.n5.zarr.OMEZarrS3Reader;
 import de.embl.cba.mobie.n5.zarr.XmlN5OmeZarrImageLoader;
@@ -253,7 +254,6 @@
 //		sourcesDisplayManager.removeAllSourcesFromViewers();
 //		sourcesDisplayManager.getBdv().close();
 //		userInterface.dispose();
-<<<<<<< HEAD
 	}
 
 	public synchronized ImageSource getSource( String sourceName )
@@ -271,20 +271,22 @@
 		new Thread( () -> IJ.log( "Opening image:\n" + imagePath ) ).start();
 		final ImageDataFormat imageDataFormat = settings.values.getImageDataFormat();
 		SpimData spimData = null;
-		switch (imageDataFormat) {
+		switch (imageDataFormat)
+        {
 			case BdvN5:
 			case BdvN5S3:
 				spimData = BdvUtils.openSpimData(imagePath);
 				break;
-			case OmeZarr:
-				spimData = ZarrData(imagePath);
+			case BdvOmeZarr:
+				spimData = openBdvZarrData(imagePath);
 		}
 		final SourceAndConverterFromSpimDataCreator creator = new SourceAndConverterFromSpimDataCreator( spimData );
 		final SourceAndConverter< ? > sourceAndConverter = creator.getSetupIdToSourceAndConverter().values().iterator().next();
-
+        if (spimData != null)
+        {
 		sourceNameToImgLoader.put( sourceName, spimData.getSequenceDescription().getImgLoader() );
 		sourceNameToSourceAndConverter.put( sourceName, sourceAndConverter );
-
+        }
 		return sourceAndConverter;
 	}
 
@@ -529,26 +531,21 @@
 		sourceNameToSourceAndConverter.put( name, sac );
 	}
 
-    private SpimData ZarrData(String path) {
-=======
-    }
-
-    public synchronized ImageSource getSource(String sourceName) {
-        return dataset.sources.get(sourceName).get();
-    }
-
     private SpimData openBdvZarrData(String path) {
->>>>>>> f2de07a3
-        try {
+        try
+        {
             final SAXBuilder sax = new SAXBuilder();
             InputStream stream = FileAndUrlUtils.getInputStream(path);
             final Document doc = sax.build(stream);
             final Element imgLoaderElem = doc.getRootElement().getChild(SEQUENCEDESCRIPTION_TAG).getChild(IMGLOADER_TAG);
             String imagesFile = XmlN5OmeZarrImageLoader.getDatasetsPathFromXml(imgLoaderElem, path);
-            if(imagesFile != null) {
-                if ((imagesFile.equals(Paths.get(imagesFile).toString()))) {
+            if(imagesFile != null)
+            {
+                if ((imagesFile.equals(Paths.get(imagesFile).toString())))
+                {
                     return OMEZarrReader.openFile( imagesFile );
-                } else {
+                } else
+                {
                     return OMEZarrS3Reader.readURL( imagesFile );
                 }
             }
@@ -558,48 +555,6 @@
         return null;
     }
 
-<<<<<<< HEAD
-=======
-    public SourceAndConverter openSourceAndConverter(String sourceName) {
-        final ImageSource source = getSource(sourceName);
-        final String imagePath = getImagePath(source);
-        new Thread(() -> IJ.log("Opening image:\n" + imagePath)).start();
-        System.out.println("Opening image:\n" + imagePath);
-        final ImageDataFormat imageDataFormat = settings.values.getImageDataFormat();
-        SpimData spimData = null;
-        switch (imageDataFormat) {
-            case BdvN5:
-            case BdvN5S3:
-                spimData = BdvUtils.openSpimData(imagePath);
-                break;
-            case BdvOmeZarr:
-                spimData = openBdvZarrData(imagePath);
-        }
-        final SourceAndConverterFromSpimDataCreator creator = new SourceAndConverterFromSpimDataCreator(spimData);
-        final SourceAndConverter<?> sourceAndConverter = creator.getSetupIdToSourceAndConverter().values().iterator().next();
-        if (spimData != null) {
-            sourceNameToImgLoader.put(sourceName, spimData.getSequenceDescription().getImgLoader());
-        }
-        return sourceAndConverter;
-    }
-
-    public void setDataset(String dataset) {
-        setDatasetName(dataset);
-        viewerManager.close();
-        userInterface.close();
-
-        try {
-            openDataset(datasetName);
-        } catch (IOException e) {
-            e.printStackTrace();
-        }
-    }
-
-    public Map<String, View> getViews() {
-        return dataset.views;
-    }
-
->>>>>>> f2de07a3
     public synchronized String getImagePath(ImageSource source) {
         final ImageDataFormat imageDataFormat = settings.values.getImageDataFormat();
 
