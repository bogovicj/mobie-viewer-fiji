--- conflicted
+++ resolved
@@ -260,7 +260,6 @@
 		return dataset.sources.get( sourceName ).get();
 	}
 
-<<<<<<< HEAD
 	public SourceAndConverter getSourceAndConverter( String sourceName )
 	{
 		final SourceAndConverterService sacService = ( SourceAndConverterService ) SourceAndConverterServices.getSourceAndConverterService();
@@ -271,35 +270,9 @@
 		{
 			return sourceAndConverters.get( 0 );
 		}
-
 
 		final ImageSource source = getSource( sourceName );
 		final String imagePath = getImagePath( source );
-		new Thread( () -> IJ.log( "Opening image:\n" + imagePath ) ).start();
-		final ImageDataFormat imageDataFormat = settings.values.getImageDataFormat();
-		SpimData spimData = null;
-		switch (imageDataFormat)
-        {
-			case BdvN5:
-			case BdvN5S3:
-				spimData = BdvUtils.openSpimData(imagePath);
-				break;
-			case BdvOmeZarr:
-				spimData = openBdvZarrData(imagePath);
-		}
-		final SourceAndConverterFromSpimDataCreator creator = new SourceAndConverterFromSpimDataCreator( spimData );
-		final SourceAndConverter< ? > sourceAndConverter = creator.getSetupIdToSourceAndConverter().values().iterator().next();
-        if (spimData != null)
-        {
-			sourceNameToImgLoader.put( sourceName, spimData.getSequenceDescription().getImgLoader() );
-=======
-    public SourceAndConverter getSourceAndConverter( String sourceName )
-    {
-        if ( sourceNameToSourceAndConverter.containsKey( sourceName ) )
-            return sourceNameToSourceAndConverter.get( sourceName );
-
-        final ImageSource source = getSource( sourceName );
-        final String imagePath = getImagePath( source );
         new Thread( () -> IJ.log( "Opening image:\n" + imagePath ) ).start();
         final ImageDataFormat imageDataFormat = settings.values.getImageDataFormat();
         SpimData spimData = null;
@@ -322,13 +295,12 @@
                 break;
             case OpenOrganelleS3:
                 spimData = openOpenOrganelleData( imagePath );
->>>>>>> 52551389
         }
         final SourceAndConverterFromSpimDataCreator creator = new SourceAndConverterFromSpimDataCreator( spimData );
         final SourceAndConverter<?> sourceAndConverter = creator.getSetupIdToSourceAndConverter().values().iterator().next();
-        if ( spimData != null ) {
+        if ( spimData != null )
+        {
             sourceNameToImgLoader.put( sourceName, spimData.getSequenceDescription().getImgLoader() );
-            sourceNameToSourceAndConverter.put( sourceName, sourceAndConverter );
         }
         return sourceAndConverter;
     }
