--- conflicted
+++ resolved
@@ -35,25 +35,14 @@
 	private final BdvHandle bdvHandle;
 
 	// TODO: split in two classes: the GridOverlayDisplay and the GridOverlayView
-<<<<<<< HEAD
 
-	public GridOverlaySourceDisplay(MoBIE moBIE, BdvHandle bdvHandle, String name, String tableDataFolder, GridSourceTransformer sourceTransformer )
-=======
-	public GridOverlaySourceDisplay( MoBIE moBIE2, BdvHandle bdvHandle, String tableDataFolder, GridSourceTransformer sourceTransformer )
->>>>>>> 96b65900
+	public GridOverlaySourceDisplay( MoBIE moBIE, BdvHandle bdvHandle, String tableDataFolder, GridSourceTransformer sourceTransformer )
 	{
 		this.bdvHandle = bdvHandle;
 		this.name = sourceTransformer.getName();
 
-<<<<<<< HEAD
-		// TODO: Deal with more than one table
-		String tablePath = moBIE.getTablePath( tableDataFolder, sourceTransformer.tables[ 0 ] );
-		tablePath = Utils.resolveTablePath( tablePath );
-		Logger.log( "Opening table:\n" + tablePath );
-=======
 		// open tables
-		final List< DefaultAnnotatedIntervalTableRow > tableRows = openGridTables( moBIE2, tableDataFolder, sourceTransformer );
->>>>>>> 96b65900
+		final List< DefaultAnnotatedIntervalTableRow > tableRows = openGridTables( moBIE, tableDataFolder, sourceTransformer );
 
 		coloringModel = new MoBIEColoringModel< >( ColoringLuts.GLASBEY );
 		selectionModel = new DefaultSelectionModel< >();
@@ -72,13 +61,13 @@
 		selectionModel.listeners().add( this );
 	}
 
-	private List< DefaultAnnotatedIntervalTableRow > openGridTables( MoBIE moBIE2, String tableDataFolder, GridSourceTransformer sourceTransformer )
+	private List< DefaultAnnotatedIntervalTableRow > openGridTables( MoBIE moBIE, String tableDataFolder, GridSourceTransformer sourceTransformer )
 	{
 		// open
 		final List< Map< String, List< String > > > tables = new ArrayList<>();
 		for ( String table : sourceTransformer.tables )
 		{
-			String tablePath = moBIE2.getTablePath( tableDataFolder, table );
+			String tablePath = moBIE.getTablePath( tableDataFolder, table );
 			tablePath = Utils.resolveTablePath( tablePath );
 			Logger.log( "Opening table:\n" + tablePath );
 			tables.add( TableColumns.stringColumnsFromTableFile( tablePath ) );
