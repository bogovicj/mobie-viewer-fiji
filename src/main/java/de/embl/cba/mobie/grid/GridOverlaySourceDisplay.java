--- conflicted
+++ resolved
@@ -33,21 +33,14 @@
 	private final String name;
 
 	// TODO: split in two classes: the GridOverlayDisplay and the GridOverlayView
-<<<<<<< HEAD
+
 	public GridOverlaySourceDisplay(MoBIE moBIE, BdvHandle bdvHandle, String name, String tableDataFolder, GridSourceTransformer sourceTransformer )
-=======
-	public GridOverlaySourceDisplay( MoBIE moBIE2, BdvHandle bdvHandle, String name, String tableDataFolder, GridSourceTransformer sourceTransformer )
->>>>>>> dff4ce4a
 	{
 		this.bdvHandle = bdvHandle;
 		this.name = name;
 
-<<<<<<< HEAD
-		String tablePath = moBIE.getDefaultTablePath( tableDataFolder );
-=======
 		// TODO: Deal with more than one table
-		String tablePath = moBIE2.getTablePath( tableDataFolder, sourceTransformer.tables[ 0 ] );
->>>>>>> dff4ce4a
+		String tablePath = moBIE.getTablePath( tableDataFolder, sourceTransformer.tables[ 0 ] );
 		tablePath = Utils.resolveTablePath( tablePath );
 		Logger.log( "Opening table:\n" + tablePath );
 
