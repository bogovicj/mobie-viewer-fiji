package de.embl.cba.mobie.view;

import bdv.util.BdvHandle;
import de.embl.cba.mobie.Constants;
import de.embl.cba.mobie.MoBIE;
import de.embl.cba.mobie.Utils;
import de.embl.cba.mobie.bdv.ImageSliceView;
import de.embl.cba.mobie.bdv.SegmentationImageSliceView;
import de.embl.cba.mobie.bdv.SliceViewer;
import de.embl.cba.mobie.color.ColoringModelHelper;
import de.embl.cba.mobie.grid.GridOverlaySourceDisplay;
import de.embl.cba.mobie.plot.ScatterPlotViewer;
import de.embl.cba.mobie.segment.SegmentAdapter;
import de.embl.cba.mobie.source.SegmentationSource;
import de.embl.cba.mobie.display.ImageSourceDisplay;
import de.embl.cba.mobie.display.SegmentationSourceDisplay;
import de.embl.cba.mobie.display.SourceDisplay;
import de.embl.cba.mobie.table.TableDataFormat;
import de.embl.cba.mobie.table.TableViewer;
import de.embl.cba.mobie.transform.*;
import de.embl.cba.mobie.ui.UserInterface;
import de.embl.cba.mobie.ui.WindowArrangementHelper;
import de.embl.cba.mobie.view.additionalviews.AdditionalViewsLoader;
import de.embl.cba.mobie.view.saving.ViewsSaver;
import de.embl.cba.mobie.volume.SegmentsVolumeView;
import de.embl.cba.mobie.volume.UniverseManager;
import de.embl.cba.tables.TableColumns;
import de.embl.cba.tables.select.DefaultSelectionModel;
import de.embl.cba.tables.tablerow.TableRowImageSegment;
import de.embl.cba.tables.tablerow.TableRows;
import ij.IJ;
import net.imglib2.realtransform.AffineTransform3D;
import sc.fiji.bdvpg.bdv.navigate.ViewerTransformAdjuster;


import javax.activation.UnsupportedDataTypeException;
import javax.swing.*;
import java.awt.*;
import java.io.File;
import java.util.ArrayList;
import java.util.Collection;
import java.util.List;
import java.util.Map;
import java.util.stream.Collectors;

import static de.embl.cba.mobie.Utils.createAnnotatedImageSegmentsFromTableFile;
import static de.embl.cba.mobie.ui.UserInterfaceHelper.setMoBIESwingLookAndFeel;
import static de.embl.cba.mobie.ui.UserInterfaceHelper.resetSystemSwingLookAndFeel;

public class ViewerManager
{
	private final MoBIE moBIE;
	private final UserInterface userInterface;
	private final SliceViewer sliceViewer;
	private ArrayList< SourceDisplay > sourceDisplays;
	private final BdvHandle bdvHandle;
	private GridOverlaySourceDisplay gridOverlayDisplay;
	private final UniverseManager universeManager;
	private final AdditionalViewsLoader additionalViewsLoader;
	private final ViewsSaver viewsSaver;

	public ViewerManager( MoBIE moBIE, UserInterface userInterface, boolean is2D, int timepoints )
	{
		this.moBIE = moBIE;
		this.userInterface = userInterface;
		sourceDisplays = new ArrayList<>();
		sliceViewer = new SliceViewer( is2D, this, timepoints );
		universeManager = new UniverseManager();
		bdvHandle = sliceViewer.get();
		additionalViewsLoader = new AdditionalViewsLoader( moBIE );
		viewsSaver = new ViewsSaver( moBIE );
	}

	public static void initScatterPlotViewer( SegmentationSourceDisplay display )
	{
		display.scatterPlotViewer = new ScatterPlotViewer<>( display.segments, display.selectionModel, display.coloringModel, new String[]{ Constants.ANCHOR_X, Constants.ANCHOR_Y }, new double[]{1.0, 1.0}, 0.5 );
		display.selectionModel.listeners().add( display.scatterPlotViewer );
		display.coloringModel.listeners().add( display.scatterPlotViewer );
		display.sliceViewer.getBdvHandle().getViewerPanel().addTimePointListener( display.scatterPlotViewer );

		if ( display.showScatterPlot() )
			display.scatterPlotViewer.show();
	}

	public void initTableViewer( SegmentationSourceDisplay display  )
	{
		String tablesDirectory = ((SegmentationSource) moBIE.getSource( display.getSources().get(0) )).tableDataLocation;

		display.tableViewer = new TableViewer<>( display.segments, display.selectionModel, display.coloringModel,
				display.getName(), tablesDirectory ).show();
		display.selectionModel.listeners().add( display.tableViewer );
		display.coloringModel.listeners().add( display.tableViewer );
	}

	public ArrayList< SourceDisplay > getSourceDisplays()
	{
		return sourceDisplays;
	}

	public SliceViewer getSliceViewer()
	{
		return sliceViewer;
	}

	public AdditionalViewsLoader getAdditionalViewsLoader() { return additionalViewsLoader; }

	public ViewsSaver getViewsSaver() { return viewsSaver; }

	public View getCurrentView( String uiSelectionGroup, boolean isExclusive, boolean includeViewerTransform ) {

		List< SourceDisplay > viewSourceDisplays = new ArrayList<>();
		List< SourceTransformer > viewSourceTransforms = new ArrayList<>();

		for ( SourceDisplay sourceDisplay : sourceDisplays ) {
			SourceDisplay currentDisplay = null;
			if ( sourceDisplay instanceof ImageSourceDisplay ) {
				currentDisplay = new ImageSourceDisplay( (ImageSourceDisplay) sourceDisplay );
			} else if ( sourceDisplay instanceof  SegmentationSourceDisplay ) {
				currentDisplay = new SegmentationSourceDisplay( (SegmentationSourceDisplay) sourceDisplay );
			}

			if ( currentDisplay != null ) {
				viewSourceDisplays.add( currentDisplay );
			}

			// TODO - would be good to pick up any manual transforms here too. This would allow e.g. manual placement
			// of differing sized sources into a grid
			if ( sourceDisplay.sourceTransformers != null ) {
				for ( SourceTransformer sourceTransformer: sourceDisplay.sourceTransformers ) {
					if ( !viewSourceTransforms.contains( sourceTransformer ) ) {
						viewSourceTransforms.add( sourceTransformer );
					}
				}
			}
		}

		if ( includeViewerTransform ) {
			AffineTransform3D normalisedViewTransform = Utils.createNormalisedViewerTransform(bdvHandle, Utils.getMousePosition(bdvHandle));
			BdvLocationSupplier viewerTransform = new BdvLocationSupplier(new BdvLocation(BdvLocationType.NormalisedViewerTransform, normalisedViewTransform.getRowPackedCopy()));
			return new View(uiSelectionGroup, viewSourceDisplays, viewSourceTransforms, viewerTransform, isExclusive);
		} else {
			return new View(uiSelectionGroup, viewSourceDisplays, viewSourceTransforms, isExclusive);
		}
	}

	public synchronized void show(View view )
	{
		if ( view.isExclusive() )
		{
			removeAllSourceDisplays();
		}

		setMoBIESwingLookAndFeel();

		// show the displays if there are any
		final List< SourceDisplay > sourceDisplays = view.getSourceDisplays();
		if ( sourceDisplays != null )
		{
			for ( SourceDisplay sourceDisplay : sourceDisplays )
			{
				// TODO: why are there transforms done here and below...
				sourceDisplay.sourceTransformers = view.getSourceTransforms();
				showSourceDisplay( sourceDisplay );
			}
		}

		// ...more source transforms here, feels wrong
		createAndShowGridView( SwingUtilities.getWindowAncestor( sliceViewer.get().getViewerPanel() ), view.getSourceTransforms() );

		resetSystemSwingLookAndFeel();

		// adjust the viewer transform
		if ( view.getViewerTransform() != null )
		{
			BdvLocationChanger.moveToLocation( bdvHandle, view.getViewerTransform().get() );
		}
		else
		{
			if ( view.isExclusive() || this.sourceDisplays.size() == 1 )
			{
				// focus on the image that was added last
				final SourceDisplay sourceDisplay = this.sourceDisplays.get( this.sourceDisplays.size() - 1 );
				new ViewerTransformAdjuster( bdvHandle, sourceDisplay.sourceAndConverters.get( 0 ) ).run();
			}
		}
	}

	private void showSourceDisplay( SourceDisplay sourceDisplay )
	{
		if ( sourceDisplays.contains( sourceDisplay ) ) return;

		sourceDisplay.sliceViewer = sliceViewer;

		if ( sourceDisplay instanceof ImageSourceDisplay )
		{
			showImageDisplay( ( ImageSourceDisplay ) sourceDisplay );
		}
		else if ( sourceDisplay instanceof SegmentationSourceDisplay )
		{
			final SegmentationSourceDisplay segmentationDisplay = ( SegmentationSourceDisplay ) sourceDisplay;
			showSegmentationDisplay( segmentationDisplay );
		}

		userInterface.addSourceDisplay( sourceDisplay );
		sourceDisplays.add( sourceDisplay );
	}

	private void createAndShowGridView( Window window, List< SourceTransformer > sourceTransformers )
	{
		int i = 0; // TODO: can there be more than one?

		if ( sourceTransformers != null )
		{
			for ( SourceTransformer sourceTransformer : sourceTransformers )
			{
				if ( sourceTransformer instanceof GridSourceTransformer )
				{
					final String tableDataFolder = ( ( GridSourceTransformer ) sourceTransformer ).getTableDataFolder( TableDataFormat.TabDelimitedFile );

					if ( tableDataFolder != null )
					{
<<<<<<< HEAD
						gridOverlayDisplay = new GridOverlaySourceDisplay(moBIE, bdvHandle,  "grid-" + (i++), tableDataLocation, ( GridSourceTransformer ) sourceTransformer );
=======
						gridOverlayDisplay = new GridOverlaySourceDisplay( moBIE2, bdvHandle,  "grid-" + (i++), tableDataFolder, ( GridSourceTransformer ) sourceTransformer );
>>>>>>> 43c77b2c

						userInterface.addGridView( gridOverlayDisplay );
						sourceDisplays.add( gridOverlayDisplay );

						SwingUtilities.invokeLater( () ->
						{
							WindowArrangementHelper.bottomAlignWindow( window, gridOverlayDisplay.getTableViewer().getWindow() );
						} );
					}
				}
			}
		}
	}

	private void removeAllSourceDisplays()
	{
		// create a copy of the currently shown displays...
		final ArrayList< SourceDisplay > currentSourceDisplays = new ArrayList<>( sourceDisplays ) ;

		// ...such that we can remove the displays without
		// modifying the list that we iterate over
		for ( SourceDisplay sourceDisplay : currentSourceDisplays )
		{
			// removes display from all viewers and
			// also from the list of currently shown sourceDisplays
			removeSourceDisplay( sourceDisplay );
		}
	}

	private void showImageDisplay( ImageSourceDisplay imageDisplay )
	{
		imageDisplay.imageSliceView = new ImageSliceView( imageDisplay, bdvHandle, ( List< String > name ) -> moBIE.openSourceAndConverters( name ) );
	}

	// TODO: own class: SegmentationDisplayConfigurator
	private void showSegmentationDisplay( SegmentationSourceDisplay segmentationDisplay )
	{
		fetchSegmentsFromTables( segmentationDisplay );

		segmentationDisplay.segmentAdapter = new SegmentAdapter( segmentationDisplay.segments );
		ColoringModelHelper.configureMoBIEColoringModel( segmentationDisplay );
		segmentationDisplay.selectionModel = new DefaultSelectionModel<>();
		segmentationDisplay.coloringModel.setSelectionModel(  segmentationDisplay.selectionModel );

		// set selected segments
		if ( segmentationDisplay.getSelectedSegmentIds() != null )
		{
			final List< TableRowImageSegment > segments = segmentationDisplay.segmentAdapter.getSegments( segmentationDisplay.getSelectedSegmentIds() );
			segmentationDisplay.selectionModel.setSelected( segments, true );
		}

		initSliceViewer( segmentationDisplay );
		initTableViewer( segmentationDisplay );
		initScatterPlotViewer( segmentationDisplay );
		initVolumeViewer( segmentationDisplay );

		SwingUtilities.invokeLater( () ->
		{
			WindowArrangementHelper.bottomAlignWindow( segmentationDisplay.sliceViewer.getWindow(), segmentationDisplay.tableViewer.getWindow() );
		} );
	}

	private void fetchSegmentsFromTables( SegmentationSourceDisplay segmentationDisplay )
	{
		segmentationDisplay.segments = new ArrayList<>();

		// load default tables
		for ( String sourceName : segmentationDisplay.getSources() )
		{
			final SegmentationSource source = ( SegmentationSource ) moBIE.getSource( sourceName );

			segmentationDisplay.segments.addAll( createAnnotatedImageSegmentsFromTableFile(
					moBIE.getDefaultTablePath( source ),
					sourceName ) );
		}

		// load additional tables
		// TODO: This will not work like this for the grid view with multiple sources...
		for ( String sourceName : segmentationDisplay.getSources() )
		{
			final SegmentationSource source = ( SegmentationSource ) moBIE.getSource( sourceName );

			final List< String > tables = segmentationDisplay.getTables();
			if ( tables != null )
			{
				for ( String table : tables )
				{
<<<<<<< HEAD
					final String tablePath = moBIE.getTablePath( source.tableDataLocation, table );
=======
					final String tablePath = moBIE2.getTablePath( source.tableData.get( TableDataFormat.TabDelimitedFile ).relativePath, table );
>>>>>>> 43c77b2c
					IJ.log( "Opening table:\n" + tablePath );
					final Map< String, List< String > > newColumns =
							TableColumns.openAndOrderNewColumns(
									segmentationDisplay.segments,
									Constants.SEGMENT_LABEL_ID,
									tablePath );
					newColumns.remove( Constants.SEGMENT_LABEL_ID );
					for ( String columnName : newColumns.keySet() )
					{
						try
						{
							Object[] values = TableColumns.asTypedArray( newColumns.get( columnName ) );
							TableRows.addColumn( segmentationDisplay.segments, columnName, values );
						} catch ( UnsupportedDataTypeException e )
						{
							e.printStackTrace();
						}
					}
				}
			}
		}
	}

	private void initSliceViewer( SegmentationSourceDisplay segmentationDisplay )
	{
		final SegmentationImageSliceView segmentationImageSliceView = new SegmentationImageSliceView<>( segmentationDisplay, bdvHandle, ( List< String > names ) -> moBIE.openSourceAndConverters( names ) );
		segmentationDisplay.segmentationImageSliceView = segmentationImageSliceView;
	}

	private void initVolumeViewer( SegmentationSourceDisplay display )
	{
		display.segmentsVolumeViewer = new SegmentsVolumeView<>( display.selectionModel, display.coloringModel, display.sourceAndConverters, universeManager );
		display.segmentsVolumeViewer.showSegments( display.showSelectedSegmentsIn3d() );
		display.coloringModel.listeners().add( display.segmentsVolumeViewer );
		display.selectionModel.listeners().add( display.segmentsVolumeViewer );
	}

	public synchronized void removeSourceDisplay( SourceDisplay sourceDisplay )
	{
		if ( sourceDisplay instanceof SegmentationSourceDisplay )
		{
			final SegmentationSourceDisplay segmentationDisplay = ( SegmentationSourceDisplay ) sourceDisplay;
			segmentationDisplay.segmentationImageSliceView.close();
			segmentationDisplay.tableViewer.close();
			segmentationDisplay.scatterPlotViewer.close();
			segmentationDisplay.segmentsVolumeViewer.close();
		}
		else if ( sourceDisplay instanceof ImageSourceDisplay )
		{
			final ImageSourceDisplay imageDisplay = ( ImageSourceDisplay ) sourceDisplay;
			imageDisplay.imageSliceView.close();
		}
		else if ( sourceDisplay instanceof GridOverlaySourceDisplay )
		{
			final GridOverlaySourceDisplay gridOverlayDisplay = ( GridOverlaySourceDisplay ) sourceDisplay;
			gridOverlayDisplay.close();
		}

		userInterface.removeDisplaySettingsPanel( sourceDisplay );
		sourceDisplays.remove( sourceDisplay );
	}

	public Collection< SegmentationSourceDisplay > getSegmentationDisplays()
	{
		final List< SegmentationSourceDisplay > segmentationDisplays = getSourceDisplays().stream().filter( s -> s instanceof SegmentationSourceDisplay ).map( s -> ( SegmentationSourceDisplay ) s ).collect( Collectors.toList() );

		return segmentationDisplays;
	}

	public void close()
	{
		removeAllSourceDisplays();
		sliceViewer.getBdvHandle().close();
		universeManager.close();
	}
}<|MERGE_RESOLUTION|>--- conflicted
+++ resolved
@@ -219,11 +219,7 @@
 
 					if ( tableDataFolder != null )
 					{
-<<<<<<< HEAD
-						gridOverlayDisplay = new GridOverlaySourceDisplay(moBIE, bdvHandle,  "grid-" + (i++), tableDataLocation, ( GridSourceTransformer ) sourceTransformer );
-=======
-						gridOverlayDisplay = new GridOverlaySourceDisplay( moBIE2, bdvHandle,  "grid-" + (i++), tableDataFolder, ( GridSourceTransformer ) sourceTransformer );
->>>>>>> 43c77b2c
+						gridOverlayDisplay = new GridOverlaySourceDisplay( moBIE, bdvHandle,  "grid-" + (i++), tableDataFolder, ( GridSourceTransformer ) sourceTransformer );
 
 						userInterface.addGridView( gridOverlayDisplay );
 						sourceDisplays.add( gridOverlayDisplay );
@@ -311,11 +307,7 @@
 			{
 				for ( String table : tables )
 				{
-<<<<<<< HEAD
-					final String tablePath = moBIE.getTablePath( source.tableDataLocation, table );
-=======
-					final String tablePath = moBIE2.getTablePath( source.tableData.get( TableDataFormat.TabDelimitedFile ).relativePath, table );
->>>>>>> 43c77b2c
+					final String tablePath = moBIE.getTablePath( source.tableData.get( TableDataFormat.TabDelimitedFile ).relativePath, table );
 					IJ.log( "Opening table:\n" + tablePath );
 					final Map< String, List< String > > newColumns =
 							TableColumns.openAndOrderNewColumns(
