--- conflicted
+++ resolved
@@ -228,11 +228,7 @@
 
 					if ( tableDataFolder != null )
 					{
-<<<<<<< HEAD
-						gridOverlayDisplay = new GridOverlaySourceDisplay( moBIE, bdvHandle,  "grid-" + (i++), tableDataFolder, ( GridSourceTransformer ) sourceTransformer );
-=======
-						gridOverlayDisplay = new GridOverlaySourceDisplay( moBIE2, bdvHandle, tableDataFolder, gridSourceTransformer );
->>>>>>> 96b65900
+						gridOverlayDisplay = new GridOverlaySourceDisplay( moBIE, bdvHandle, tableDataFolder, gridSourceTransformer );
 
 						userInterface.addGridView( gridOverlayDisplay );
 						sourceDisplays.add( gridOverlayDisplay );
