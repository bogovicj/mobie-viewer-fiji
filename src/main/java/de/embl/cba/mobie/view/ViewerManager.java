--- conflicted
+++ resolved
@@ -290,66 +290,24 @@
 
 		if ( tables != null )
 		{
-<<<<<<< HEAD
-			final SegmentationSource source = ( SegmentationSource ) moBIE.getSource( sourceName );
-
-			final String defaultTablePath = moBIE.getDefaultTablePath( source );
-
-			final List< TableRowImageSegment > segments = createAnnotatedImageSegmentsFromTableFile( defaultTablePath, sourceName );
-=======
 			// primary table
-			moBIE2.loadPrimaryTables( segmentationDisplay );
+			moBIE.loadPrimaryTables( segmentationDisplay );
 
 			// secondary tables
 			if ( tables.size() > 1 )
 			{
 				final List< String > additionalTables = tables.subList( 1, tables.size() );
->>>>>>> dff4ce4a
-
-				moBIE2.appendTables( segmentationDisplay, additionalTables );
-			}
-		}
-
-<<<<<<< HEAD
-		// load additional tables
-		// TODO: This will not work like this for the grid view with multiple sources...
-		for ( String sourceName : segmentationDisplay.getSources() )
-		{
-			final SegmentationSource source = ( SegmentationSource ) moBIE.getSource( sourceName );
-=======
->>>>>>> dff4ce4a
+
+				moBIE.appendTables( segmentationDisplay, additionalTables );
+			}
+		}
 
 		// check  validity
 		for ( TableRowImageSegment segment : segmentationDisplay.segments )
 		{
 			if ( segment.labelId() == 0 )
 			{
-<<<<<<< HEAD
-				for ( String table : tables )
-				{
-					final String tablePath = moBIE.getTablePath( source.tableData.get( TableDataFormat.TabDelimitedFile ).relativePath, table );
-					IJ.log( "Opening table:\n" + tablePath );
-					final Map< String, List< String > > newColumns =
-							TableColumns.openAndOrderNewColumns(
-									segmentationDisplay.segments,
-									Constants.SEGMENT_LABEL_ID,
-									tablePath );
-					newColumns.remove( Constants.SEGMENT_LABEL_ID );
-					for ( String columnName : newColumns.keySet() )
-					{
-						try
-						{
-							Object[] values = TableColumns.asTypedArray( newColumns.get( columnName ) );
-							TableRows.addColumn( segmentationDisplay.segments, columnName, values );
-						} catch ( UnsupportedDataTypeException e )
-						{
-							e.printStackTrace();
-						}
-					}
-				}
-=======
 				throw new UnsupportedOperationException( "The table contains rows (image segments) with label index 0, which is not supported and will lead to errors. Please change the table accordingly." );
->>>>>>> dff4ce4a
 			}
 		}
 	}
