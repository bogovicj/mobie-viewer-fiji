--- conflicted
+++ resolved
@@ -272,7 +272,15 @@
 	{
 		fetchSegmentsFromTables( segmentationDisplay );
 
-		segmentationDisplay.segmentAdapter = new SegmentAdapter( segmentationDisplay.segments );
+		if ( segmentationDisplay.segments != null )
+		{
+			segmentationDisplay.segmentAdapter = new SegmentAdapter( segmentationDisplay.segments );
+		}
+		else
+		{
+			segmentationDisplay.segmentAdapter = new SegmentAdapter();
+		}
+
 		ColoringModelHelper.configureMoBIEColoringModel( segmentationDisplay );
 		segmentationDisplay.selectionModel = new DefaultSelectionModel<>();
 		segmentationDisplay.coloringModel.setSelectionModel(  segmentationDisplay.selectionModel );
@@ -286,7 +294,7 @@
 
 		initSliceViewer( segmentationDisplay );
 
-		if ( segmentationDisplay.segments.size() > 0 )
+		if ( segmentationDisplay.segments != null )
 		{
 			initTableViewer( segmentationDisplay );
 			initScatterPlotViewer( segmentationDisplay );
@@ -304,32 +312,19 @@
 	{
 		final List< String > tables = segmentationDisplay.getTables();
 
-		if ( tables != null )
-		{
-			// primary table
-			moBIE.loadPrimarySegmentsTables( segmentationDisplay );
-
-<<<<<<< HEAD
-			// secondary tables
-			if ( tables.size() > 1 )
-			{
-				final List< String > additionalTables = tables.subList( 1, tables.size() );
-
-				moBIE.appendSegmentsTables( segmentationDisplay, additionalTables );
-			}
-=======
-			if ( source.tableData == null )
-			{
-				continue;
-			}
-
-			segmentationDisplay.segments.addAll( createAnnotatedImageSegmentsFromTableFile(
-					moBIE2.getDefaultTablePath( source ),
-					sourceName ) );
->>>>>>> 9e008e03
-		}
-
-		// check  validity
+		if ( tables == null ) return;
+
+		// primary table
+		moBIE.loadPrimarySegmentsTables( segmentationDisplay );
+
+		// secondary tables
+		if ( tables.size() > 1 )
+		{
+			final List< String > additionalTables = tables.subList( 1, tables.size() );
+
+			moBIE.appendSegmentsTables( segmentationDisplay, additionalTables );
+		}
+
 		for ( TableRowImageSegment segment : segmentationDisplay.segments )
 		{
 			if ( segment.labelId() == 0 )
