package de.embl.cba.mobie.view;

import bdv.util.BdvHandle;
import de.embl.cba.mobie.Constants;
import de.embl.cba.mobie.MoBIE;
import de.embl.cba.mobie.Utils;
import de.embl.cba.mobie.bdv.ImageSliceView;
import de.embl.cba.mobie.bdv.SegmentationImageSliceView;
import de.embl.cba.mobie.bdv.SliceViewer;
import de.embl.cba.mobie.color.ColoringModelHelper;
import de.embl.cba.mobie.grid.GridOverlaySourceDisplay;
import de.embl.cba.mobie.plot.ScatterPlotViewer;
import de.embl.cba.mobie.segment.SegmentAdapter;
import de.embl.cba.mobie.source.SegmentationSource;
import de.embl.cba.mobie.display.ImageSourceDisplay;
import de.embl.cba.mobie.display.SegmentationSourceDisplay;
import de.embl.cba.mobie.display.SourceDisplay;
import de.embl.cba.mobie.table.TableDataFormat;
import de.embl.cba.mobie.table.TableViewer;
import de.embl.cba.mobie.transform.*;
import de.embl.cba.mobie.ui.UserInterface;
import de.embl.cba.mobie.ui.WindowArrangementHelper;
import de.embl.cba.mobie.view.additionalviews.AdditionalViewsLoader;
import de.embl.cba.mobie.view.saving.ViewsSaver;
import de.embl.cba.mobie.volume.SegmentsVolumeView;
import de.embl.cba.mobie.volume.UniverseManager;
import de.embl.cba.tables.TableColumns;
import de.embl.cba.tables.TableRows;
import de.embl.cba.tables.select.DefaultSelectionModel;
import de.embl.cba.tables.tablerow.TableRowImageSegment;
import ij.IJ;
import net.imglib2.realtransform.AffineTransform3D;
import sc.fiji.bdvpg.bdv.navigate.ViewerTransformAdjuster;


import javax.activation.UnsupportedDataTypeException;
import javax.swing.*;
import java.awt.*;
import java.io.File;
import java.util.ArrayList;
import java.util.Collection;
import java.util.List;
import java.util.Map;
import java.util.stream.Collectors;

import static de.embl.cba.mobie.Utils.createAnnotatedImageSegmentsFromTableFile;
import static de.embl.cba.mobie.ui.UserInterfaceHelper.setMoBIESwingLookAndFeel;
import static de.embl.cba.mobie.ui.UserInterfaceHelper.resetSystemSwingLookAndFeel;

public class ViewerManager
{
	private final MoBIE moBIE;
	private final UserInterface userInterface;
	private final SliceViewer sliceViewer;
	private ArrayList< SourceDisplay > sourceDisplays;
	private final BdvHandle bdvHandle;
	private GridOverlaySourceDisplay gridOverlayDisplay;
	private final UniverseManager universeManager;
	private final AdditionalViewsLoader additionalViewsLoader;
	private final ViewsSaver viewsSaver;

	public ViewerManager( MoBIE moBIE, UserInterface userInterface, boolean is2D, int timepoints )
	{
		this.moBIE = moBIE;
		this.userInterface = userInterface;
		sourceDisplays = new ArrayList<>();
		sliceViewer = new SliceViewer( is2D, this, timepoints );
		universeManager = new UniverseManager();
		bdvHandle = sliceViewer.get();
		additionalViewsLoader = new AdditionalViewsLoader( moBIE );
		viewsSaver = new ViewsSaver( moBIE );
	}

	public static void initScatterPlotViewer( SegmentationSourceDisplay display )
	{
		display.scatterPlotViewer = new ScatterPlotViewer<>( display.segments, display.selectionModel, display.coloringModel, new String[]{ Constants.ANCHOR_X, Constants.ANCHOR_Y }, new double[]{1.0, 1.0}, 0.5 );
		display.selectionModel.listeners().add( display.scatterPlotViewer );
		display.coloringModel.listeners().add( display.scatterPlotViewer );
		display.sliceViewer.getBdvHandle().getViewerPanel().addTimePointListener( display.scatterPlotViewer );

		if ( display.showScatterPlot() )
			display.scatterPlotViewer.show();
	}

	public void initTableViewer( SegmentationSourceDisplay display  )
	{
		ArrayList<String> tablesDirectories = new ArrayList<>();
		for ( String source: display.getSources() ) {
			SegmentationSource segmentationSource = (SegmentationSource) moBIE.getSource( source );
			tablesDirectories.add( moBIE.getTablesDirectoryPath( segmentationSource ) );
		}

		display.tableViewer = new TableViewer<>( display.segments, display.selectionModel, display.coloringModel,
				display.getName(), tablesDirectories ).show();
		display.selectionModel.listeners().add( display.tableViewer );
		display.coloringModel.listeners().add( display.tableViewer );
	}

	public ArrayList< SourceDisplay > getSourceDisplays()
	{
		return sourceDisplays;
	}

	public SliceViewer getSliceViewer()
	{
		return sliceViewer;
	}

	public AdditionalViewsLoader getAdditionalViewsLoader() { return additionalViewsLoader; }

	public ViewsSaver getViewsSaver() { return viewsSaver; }

	public View getCurrentView( String uiSelectionGroup, boolean isExclusive, boolean includeViewerTransform ) {

		List< SourceDisplay > viewSourceDisplays = new ArrayList<>();
		List< SourceTransformer > viewSourceTransforms = new ArrayList<>();

		for ( SourceDisplay sourceDisplay : sourceDisplays ) {
			SourceDisplay currentDisplay = null;
			if ( sourceDisplay instanceof ImageSourceDisplay ) {
				currentDisplay = new ImageSourceDisplay( (ImageSourceDisplay) sourceDisplay );
			} else if ( sourceDisplay instanceof  SegmentationSourceDisplay ) {
				currentDisplay = new SegmentationSourceDisplay( (SegmentationSourceDisplay) sourceDisplay );
			}

			if ( currentDisplay != null ) {
				viewSourceDisplays.add( currentDisplay );
			}

			// TODO - would be good to pick up any manual transforms here too. This would allow e.g. manual placement
			// of differing sized sources into a grid
			if ( sourceDisplay.sourceTransformers != null ) {
				for ( SourceTransformer sourceTransformer: sourceDisplay.sourceTransformers ) {
					if ( !viewSourceTransforms.contains( sourceTransformer ) ) {
						viewSourceTransforms.add( sourceTransformer );
					}
				}
			}
		}

		if ( includeViewerTransform ) {
			AffineTransform3D normalisedViewTransform = Utils.createNormalisedViewerTransform(bdvHandle, Utils.getMousePosition(bdvHandle));
			BdvLocationSupplier viewerTransform = new BdvLocationSupplier(new BdvLocation(BdvLocationType.NormalisedViewerTransform, normalisedViewTransform.getRowPackedCopy()));
			return new View(uiSelectionGroup, viewSourceDisplays, viewSourceTransforms, viewerTransform, isExclusive);
		} else {
			return new View(uiSelectionGroup, viewSourceDisplays, viewSourceTransforms, isExclusive);
		}
	}

	public synchronized void show(View view )
	{
		if ( view.isExclusive() )
		{
			removeAllSourceDisplays();
		}

		setMoBIESwingLookAndFeel();

		// show the displays if there are any
		final List< SourceDisplay > sourceDisplays = view.getSourceDisplays();
		if ( sourceDisplays != null )
		{
			for ( SourceDisplay sourceDisplay : sourceDisplays )
			{
				// TODO: why are there transforms done here and below...
				sourceDisplay.sourceTransformers = view.getSourceTransforms();
				showSourceDisplay( sourceDisplay );
			}
		}

		// ...more source transforms here, feels wrong
		createAndShowGridView( SwingUtilities.getWindowAncestor( sliceViewer.get().getViewerPanel() ), view.getSourceTransforms() );

		resetSystemSwingLookAndFeel();

		// adjust the viewer transform
		if ( view.getViewerTransform() != null )
		{
			BdvLocationChanger.moveToLocation( bdvHandle, view.getViewerTransform().get() );
		}
		else
		{
			if ( view.isExclusive() || this.sourceDisplays.size() == 1 )
			{
				// focus on the image that was added last
				final SourceDisplay sourceDisplay = this.sourceDisplays.get( this.sourceDisplays.size() - 1 );
				new ViewerTransformAdjuster( bdvHandle, sourceDisplay.sourceAndConverters.get( 0 ) ).run();
			}
		}
	}

	private void showSourceDisplay( SourceDisplay sourceDisplay )
	{
		if ( sourceDisplays.contains( sourceDisplay ) ) return;

		sourceDisplay.sliceViewer = sliceViewer;

		if ( sourceDisplay instanceof ImageSourceDisplay )
		{
			showImageDisplay( ( ImageSourceDisplay ) sourceDisplay );
		}
		else if ( sourceDisplay instanceof SegmentationSourceDisplay )
		{
			final SegmentationSourceDisplay segmentationDisplay = ( SegmentationSourceDisplay ) sourceDisplay;
			showSegmentationDisplay( segmentationDisplay );
		}

		userInterface.addSourceDisplay( sourceDisplay );
		sourceDisplays.add( sourceDisplay );
	}

	private void createAndShowGridView( Window window, List< SourceTransformer > sourceTransformers )
	{
		int i = 0; // TODO: can there be more than one?

		if ( sourceTransformers != null )
		{
			for ( SourceTransformer sourceTransformer : sourceTransformers )
			{
				if ( sourceTransformer instanceof GridSourceTransformer )
				{
					final String tableDataFolder = ( ( GridSourceTransformer ) sourceTransformer ).getTableDataFolder( TableDataFormat.TabDelimitedFile );

					if ( tableDataFolder != null )
					{
						gridOverlayDisplay = new GridOverlaySourceDisplay( moBIE, bdvHandle,  "grid-" + (i++), tableDataFolder, ( GridSourceTransformer ) sourceTransformer );

						userInterface.addGridView( gridOverlayDisplay );
						sourceDisplays.add( gridOverlayDisplay );

						SwingUtilities.invokeLater( () ->
						{
							WindowArrangementHelper.bottomAlignWindow( window, gridOverlayDisplay.getTableViewer().getWindow() );
						} );
					}
				}
			}
		}
	}

	private void removeAllSourceDisplays()
	{
		// create a copy of the currently shown displays...
		final ArrayList< SourceDisplay > currentSourceDisplays = new ArrayList<>( sourceDisplays ) ;

		// ...such that we can remove the displays without
		// modifying the list that we iterate over
		for ( SourceDisplay sourceDisplay : currentSourceDisplays )
		{
			// removes display from all viewers and
			// also from the list of currently shown sourceDisplays
			removeSourceDisplay( sourceDisplay );
		}
	}

	private void showImageDisplay( ImageSourceDisplay imageDisplay )
	{
		imageDisplay.imageSliceView = new ImageSliceView( imageDisplay, bdvHandle, ( List< String > name ) -> moBIE.openSourceAndConverters( name ) );
	}

	// TODO: own class: SegmentationDisplayConfigurator
	private void showSegmentationDisplay( SegmentationSourceDisplay segmentationDisplay )
	{
		fetchSegmentsFromTables( segmentationDisplay );

		segmentationDisplay.segmentAdapter = new SegmentAdapter( segmentationDisplay.segments );
		ColoringModelHelper.configureMoBIEColoringModel( segmentationDisplay );
		segmentationDisplay.selectionModel = new DefaultSelectionModel<>();
		segmentationDisplay.coloringModel.setSelectionModel(  segmentationDisplay.selectionModel );

		// set selected segments
		if ( segmentationDisplay.getSelectedSegmentIds() != null )
		{
			final List< TableRowImageSegment > segments = segmentationDisplay.segmentAdapter.getSegments( segmentationDisplay.getSelectedSegmentIds() );
			segmentationDisplay.selectionModel.setSelected( segments, true );
		}

		initSliceViewer( segmentationDisplay );
		initTableViewer( segmentationDisplay );
		initScatterPlotViewer( segmentationDisplay );
		initVolumeViewer( segmentationDisplay );

		SwingUtilities.invokeLater( () ->
		{
			WindowArrangementHelper.bottomAlignWindow( segmentationDisplay.sliceViewer.getWindow(), segmentationDisplay.tableViewer.getWindow() );
		} );
	}

	private void fetchSegmentsFromTables( SegmentationSourceDisplay segmentationDisplay )
	{
		segmentationDisplay.segments = new ArrayList<>();

		// load default tables
		for ( String sourceName : segmentationDisplay.getSources() )
		{
			final SegmentationSource source = ( SegmentationSource ) moBIE.getSource( sourceName );

<<<<<<< HEAD
			segmentationDisplay.segments.addAll( createAnnotatedImageSegmentsFromTableFile(
					moBIE.getDefaultTablePath( source ),
					sourceName ) );
=======
			final String defaultTablePath = moBIE2.getDefaultTablePath( source );

			final List< TableRowImageSegment > segments = createAnnotatedImageSegmentsFromTableFile( defaultTablePath, sourceName );

			segmentationDisplay.segments.addAll( segments );
>>>>>>> b6351c54
		}

		// load additional tables
		// TODO: This will not work like this for the grid view with multiple sources...
		for ( String sourceName : segmentationDisplay.getSources() )
		{
			final SegmentationSource source = ( SegmentationSource ) moBIE.getSource( sourceName );

			final List< String > tables = segmentationDisplay.getTables();
			if ( tables != null )
			{
				for ( String table : tables )
				{
					final String tablePath = moBIE.getTablePath( source.tableData.get( TableDataFormat.TabDelimitedFile ).relativePath, table );
					IJ.log( "Opening table:\n" + tablePath );
					final Map< String, List< String > > newColumns =
							TableColumns.openAndOrderNewColumns(
									segmentationDisplay.segments,
									Constants.SEGMENT_LABEL_ID,
									tablePath );
					newColumns.remove( Constants.SEGMENT_LABEL_ID );
					for ( String columnName : newColumns.keySet() )
					{
						try
						{
							Object[] values = TableColumns.asTypedArray( newColumns.get( columnName ) );
							TableRows.addColumn( segmentationDisplay.segments, columnName, values );
						} catch ( UnsupportedDataTypeException e )
						{
							e.printStackTrace();
						}
					}
				}
			}
		}
	}

	private void initSliceViewer( SegmentationSourceDisplay segmentationDisplay )
	{
		final SegmentationImageSliceView segmentationImageSliceView = new SegmentationImageSliceView<>( segmentationDisplay, bdvHandle, ( List< String > names ) -> moBIE.openSourceAndConverters( names ) );
		segmentationDisplay.segmentationImageSliceView = segmentationImageSliceView;
	}

	private void initVolumeViewer( SegmentationSourceDisplay display )
	{
		display.segmentsVolumeViewer = new SegmentsVolumeView<>( display.selectionModel, display.coloringModel, display.sourceAndConverters, universeManager );
		display.segmentsVolumeViewer.showSegments( display.showSelectedSegmentsIn3d() );
		display.coloringModel.listeners().add( display.segmentsVolumeViewer );
		display.selectionModel.listeners().add( display.segmentsVolumeViewer );
	}

	public synchronized void removeSourceDisplay( SourceDisplay sourceDisplay )
	{
		if ( sourceDisplay instanceof SegmentationSourceDisplay )
		{
			final SegmentationSourceDisplay segmentationDisplay = ( SegmentationSourceDisplay ) sourceDisplay;
			segmentationDisplay.segmentationImageSliceView.close();
			segmentationDisplay.tableViewer.close();
			segmentationDisplay.scatterPlotViewer.close();
			segmentationDisplay.segmentsVolumeViewer.close();
		}
		else if ( sourceDisplay instanceof ImageSourceDisplay )
		{
			final ImageSourceDisplay imageDisplay = ( ImageSourceDisplay ) sourceDisplay;
			imageDisplay.imageSliceView.close();
		}
		else if ( sourceDisplay instanceof GridOverlaySourceDisplay )
		{
			final GridOverlaySourceDisplay gridOverlayDisplay = ( GridOverlaySourceDisplay ) sourceDisplay;
			gridOverlayDisplay.close();
		}

		userInterface.removeDisplaySettingsPanel( sourceDisplay );
		sourceDisplays.remove( sourceDisplay );
	}

	public Collection< SegmentationSourceDisplay > getSegmentationDisplays()
	{
		final List< SegmentationSourceDisplay > segmentationDisplays = getSourceDisplays().stream().filter( s -> s instanceof SegmentationSourceDisplay ).map( s -> ( SegmentationSourceDisplay ) s ).collect( Collectors.toList() );

		return segmentationDisplays;
	}

	public void close()
	{
		removeAllSourceDisplays();
		sliceViewer.getBdvHandle().close();
		universeManager.close();
	}
}<|MERGE_RESOLUTION|>--- conflicted
+++ resolved
@@ -295,17 +295,11 @@
 		{
 			final SegmentationSource source = ( SegmentationSource ) moBIE.getSource( sourceName );
 
-<<<<<<< HEAD
-			segmentationDisplay.segments.addAll( createAnnotatedImageSegmentsFromTableFile(
-					moBIE.getDefaultTablePath( source ),
-					sourceName ) );
-=======
-			final String defaultTablePath = moBIE2.getDefaultTablePath( source );
+			final String defaultTablePath = moBIE.getDefaultTablePath( source );
 
 			final List< TableRowImageSegment > segments = createAnnotatedImageSegmentsFromTableFile( defaultTablePath, sourceName );
 
 			segmentationDisplay.segments.addAll( segments );
->>>>>>> b6351c54
 		}
 
 		// load additional tables
