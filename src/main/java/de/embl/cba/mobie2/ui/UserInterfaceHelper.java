package de.embl.cba.mobie2.ui;

import bdv.tools.brightness.ConverterSetup;
import bdv.tools.brightness.SliderPanelDouble;
import bdv.util.BdvHandle;
import bdv.util.BoundedValueDouble;
import bdv.viewer.SourceAndConverter;
import com.formdev.flatlaf.FlatLightLaf;
import de.embl.cba.bdv.utils.BdvUtils;
import de.embl.cba.bdv.utils.BrightnessUpdateListener;
import de.embl.cba.mobie2.transform.BdvLocationChanger;
import de.embl.cba.mobie.bookmark.BookmarkManager;
import de.embl.cba.mobie2.transform.BdvLocation;
import de.embl.cba.mobie.ui.MoBIE;
import de.embl.cba.mobie.ui.MoBIEInfo;
import de.embl.cba.mobie2.*;
import de.embl.cba.mobie2.color.OpacityAdjuster;
import de.embl.cba.mobie2.display.ImageSourceDisplay;
import de.embl.cba.mobie2.display.SegmentationSourceDisplay;
import de.embl.cba.mobie2.display.SourceDisplay;
import de.embl.cba.mobie2.grid.GridOverlaySourceDisplay;
import de.embl.cba.mobie2.view.View;
import de.embl.cba.tables.SwingUtils;
import de.embl.cba.tables.color.ColorUtils;
import net.imglib2.converter.Converter;
import net.imglib2.display.ColorConverter;
import net.imglib2.realtransform.AffineTransform3D;
import net.imglib2.type.numeric.ARGBType;
import sc.fiji.bdvpg.bdv.navigate.ViewerTransformAdjuster;
import sc.fiji.bdvpg.bdv.navigate.ViewerTransformChanger;
import sc.fiji.bdvpg.services.SourceAndConverterServices;
import sc.fiji.bdvpg.sourceandconverter.display.ColorChanger;

import javax.swing.*;
import java.awt.*;
import java.awt.event.ActionEvent;
import java.awt.event.ActionListener;
import java.awt.event.WindowAdapter;
import java.awt.event.WindowEvent;
import java.net.URL;
import java.util.*;
import java.util.List;

import static de.embl.cba.mobie2.ui.SwingHelper.*;

public class UserInterfaceHelper
{
	private static final Dimension PREFERRED_BUTTON_SIZE = new Dimension( 30, 30 );
	private static final Dimension PREFERRED_CHECKBOX_SIZE = new Dimension( 40, 30 );
	private static final Dimension PREFERRED_SPACE_SIZE = new Dimension( 10, 30 );
	private static final String VIEW = "view";
	private static final String MOVE = "move";
	private static final String HELP = "show";
	private static final String SWITCH = "switch";
	private static final String LEVEL = "level";
	private static final String ADD = "view";
	public static final int SPACING = 20;

	private final MoBIE2 moBIE2;
	private int viewsSelectionPanelHeight;
	private JPanel viewSelectionPanel;
	private Map< String, Map< String, View > > groupingsToViews;
	private Map< String, JComboBox > groupingsToComboBox;

	public UserInterfaceHelper( MoBIE2 moBIE2 )
	{
		this.moBIE2 = moBIE2;
	}

	public static JPanel createDisplaySettingsPanel()
	{
		final JPanel panel = new JPanel();
		panel.setLayout( new BoxLayout(panel, BoxLayout.Y_AXIS ) );
		panel.setAlignmentX( Component.LEFT_ALIGNMENT );
		return panel;
	}

	public static void showBrightnessDialog(
			String name,
			List< ConverterSetup > converterSetups,
			double rangeMin,
			double rangeMax )
	{
		JFrame frame = new JFrame( name );
		frame.setDefaultCloseOperation( JFrame.DISPOSE_ON_CLOSE );

		final double currentRangeMin = converterSetups.get( 0 ).getDisplayRangeMin();
		final double currentRangeMax = converterSetups.get( 0 ).getDisplayRangeMax();

		final BoundedValueDouble min =
				new BoundedValueDouble(
						rangeMin,
						rangeMax,
						currentRangeMin );

		final BoundedValueDouble max =
				new BoundedValueDouble(
						rangeMin,
						rangeMax,
						currentRangeMax );

		double spinnerStepSize = Math.abs( currentRangeMax - currentRangeMin ) / 100.0;

		JPanel panel = new JPanel();
		panel.setLayout( new BoxLayout( panel, BoxLayout.PAGE_AXIS ) );
		final SliderPanelDouble minSlider =
				new SliderPanelDouble( "Min", min, spinnerStepSize );
		minSlider.setNumColummns( 7 );
		minSlider.setDecimalFormat( "####E0" );

		final SliderPanelDouble maxSlider =
				new SliderPanelDouble( "Max", max, spinnerStepSize );
		maxSlider.setNumColummns( 7 );
		maxSlider.setDecimalFormat( "####E0" );

		final BrightnessUpdateListener brightnessUpdateListener = new BrightnessUpdateListener( min, max, minSlider, maxSlider, converterSetups );

		min.setUpdateListener( brightnessUpdateListener );
		max.setUpdateListener( brightnessUpdateListener );

		panel.add( minSlider );
		panel.add( maxSlider );

		frame.setContentPane( panel );

		//Display the window.
		frame.setBounds( MouseInfo.getPointerInfo().getLocation().x,
				MouseInfo.getPointerInfo().getLocation().y,
				120, 10);
		frame.setResizable( false );
		frame.pack();
		frame.setVisible( true );
	}

	public static void showOpacityDialog(
			String name,
			List< SourceAndConverter< ? > > sourceAndConverters,
			BdvHandle bdvHandle )
	{
		JFrame frame = new JFrame( name );
		frame.setDefaultCloseOperation( JFrame.DISPOSE_ON_CLOSE );

		// TODO: This cast requires that the sourceAndConverter implements
		//   an OpacityAdjuster; how to do this more cleanly?
		final double current = ( (OpacityAdjuster) sourceAndConverters.get( 0 ).getConverter()).getOpacity();

		final BoundedValueDouble selection =
				new BoundedValueDouble(
						0.0,
						1.0,
						current );

		double spinnerStepSize = 0.05;

		JPanel panel = new JPanel();
		panel.setLayout( new BoxLayout( panel, BoxLayout.PAGE_AXIS ) );
		final SliderPanelDouble slider = new SliderPanelDouble( "Opacity", selection, spinnerStepSize );
		slider.setNumColummns( 3 );
		slider.setDecimalFormat( "#.##" );

		final OpacityUpdateListener opacityUpdateListener =
				new OpacityUpdateListener( selection, slider, sourceAndConverters, bdvHandle );

		selection.setUpdateListener( opacityUpdateListener );
		panel.add( slider );

		frame.setContentPane( panel );

		//Display the window.
		frame.setBounds( MouseInfo.getPointerInfo().getLocation().x,
				MouseInfo.getPointerInfo().getLocation().y,
				120, 10);
		frame.setResizable( false );
		frame.pack();
		frame.setVisible( true );

	}

	public static void setMoBIESwingLookAndFeel() {
		FlatLightLaf.install();
		System.setProperty("apple.laf.useScreenMenuBar", "false");
		try {
			UIManager.setLookAndFeel( new FlatLightLaf() );
		} catch (Exception e) {
			e.printStackTrace();
		}
	}

	public static void resetSystemSwingLookAndFeel() {
		// TODO: reset where the menu bar is?
		try {
			UIManager.setLookAndFeel( UIManager.getSystemLookAndFeelClassName() );
		} catch (Exception e) {
			e.printStackTrace();
		}
	}

<<<<<<< HEAD
	public static void resetCrossPlatformSwingLookAndFeel() {
		// TODO: reset where the menu bar is?
		try {
			UIManager.setLookAndFeel( UIManager.getCrossPlatformLookAndFeelClassName() );
		} catch (Exception e) {
			e.printStackTrace();
		}
	}

	public JPanel createGridViewDisplaySettingsPanel( GridOverlayDisplay gridOverlayDisplay )
=======
	public JPanel createGridViewDisplaySettingsPanel( GridOverlaySourceDisplay gridOverlayDisplay )
>>>>>>> 900cebdf
	{
		JPanel panel = createDisplayPanel( gridOverlayDisplay.getName() );

		// Buttons
		panel.add( createSpace() );
		panel.add( createButtonPlaceholder() );
		panel.add( createOpacityButton( gridOverlayDisplay.getSourceAndConverters(), gridOverlayDisplay.getName(), gridOverlayDisplay.getBdvHandle() ) );
		panel.add( createButtonPlaceholder() );
		panel.add( createButtonPlaceholder() );
		panel.add( createRemoveButton( gridOverlayDisplay ) );
		// Checkboxes
		panel.add( createSpace() );
		panel.add( createSliceViewerVisibilityCheckbox( true,  gridOverlayDisplay.getSourceAndConverters() ) );
		panel.add( createCheckboxPlaceholder() );
		panel.add( createWindowVisibilityCheckbox( true, gridOverlayDisplay.getTableViewer().getWindow() ) );
		panel.add( createCheckboxPlaceholder() ); //panel.add( createScatterPlotViewerVisibilityCheckbox( display, true ) );
		return panel;
	}


	public static class OpacityUpdateListener implements BoundedValueDouble.UpdateListener
	{
		final private List< SourceAndConverter< ? > > sourceAndConverters;
		private final BdvHandle bdvHandle;
		final private BoundedValueDouble value;
		private final SliderPanelDouble slider;

		public OpacityUpdateListener( BoundedValueDouble value,
									  SliderPanelDouble slider,
									  List< SourceAndConverter< ? > > sourceAndConverters, BdvHandle bdvHandle )
		{
			this.value = value;
			this.slider = slider;
			this.sourceAndConverters = sourceAndConverters;
			this.bdvHandle = bdvHandle;
		}

		@Override
		public void update()
		{
			slider.update();

			for ( SourceAndConverter< ? > sourceAndConverter : sourceAndConverters )
			{
				final double currentValue = value.getCurrentValue();

				( ( OpacityAdjuster ) sourceAndConverter.getConverter() ).setOpacity( currentValue );
				if ( sourceAndConverter.asVolatile() != null )
					( ( OpacityAdjuster ) sourceAndConverter.asVolatile().getConverter() ).setOpacity( currentValue );
			}

			bdvHandle.getViewerPanel().requestRepaint();
		}
	}

	public JPanel createSelectionPanel()
	{
		final JPanel panel = new JPanel();
		panel.setLayout( new BoxLayout( panel, BoxLayout.Y_AXIS ) );

		panel.add( createInfoPanel( moBIE2.getProjectLocation(), moBIE2.getOptions().values.getPublicationURL() ) );
		panel.add( new JSeparator( SwingConstants.HORIZONTAL ) );
		panel.add( createDatasetSelectionPanel() );
		panel.add( new JSeparator( SwingConstants.HORIZONTAL ) );
		panel.add( createViewsSelectionPanel() );
		panel.add( new JSeparator( SwingConstants.HORIZONTAL ) );
		panel.add( createMoveToLocationPanel()  );

		return panel;
	}

	public JPanel createImageDisplaySettingsPanel( ImageSourceDisplay display )
	{
		JPanel panel = createDisplayPanel( display.getName() );

		// Set panel background color
		final Converter< ?, ARGBType > converter = display.sourceAndConverters.get( 0 ).getConverter();
		if ( converter instanceof ColorConverter )
		{
			setPanelColor( panel, ( ( ColorConverter ) converter ).getColor() );
		}

		// Buttons
		panel.add( createSpace() );
		panel.add( createFocusButton( display, display.sourceAndConverters, display.sliceViewer.getBdvHandle() ) );
		panel.add( createOpacityButton( display.sourceAndConverters, display.getName(), display.sliceViewer.getBdvHandle() ) );
		panel.add( createColorButton( panel, display.sourceAndConverters ) );
		panel.add( createImageDisplayBrightnessButton( display ) );
		panel.add( createRemoveButton( display ) );
		// Checkboxes
		panel.add( createSpace() );
		panel.add( createSliceViewerVisibilityCheckbox( true, display.sourceAndConverters ) );
		panel.add( createCheckboxPlaceholder() ); // TODO: createVolume...
		panel.add( createCheckboxPlaceholder() );
		panel.add( createCheckboxPlaceholder() );


		// make the panel color listen to color changes of the sources
		for ( SourceAndConverter< ? > sourceAndConverter : display.sourceAndConverters )
		{
			SourceAndConverterServices.getSourceAndConverterDisplayService().getConverterSetup( sourceAndConverter ).setupChangeListeners().add( setup -> {
				// color changed listener
				setPanelColor( panel, setup.getColor() );
			} );
		}

		return panel;
	}

	private JPanel createDisplayPanel( String name )
	{
		JPanel panel = new JPanel();
		panel.setLayout( new BoxLayout( panel, BoxLayout.LINE_AXIS ) );
		panel.setBorder( BorderFactory.createEmptyBorder( 0, 10, 0, 10 ) );
		panel.add( Box.createHorizontalGlue() );
		JLabel label = new JLabel(name );
		label.setHorizontalAlignment( SwingUtilities.LEFT );
		panel.add( label );

		return panel;
	}

	public JPanel createSegmentationDisplaySettingsPanel( SegmentationSourceDisplay display )
	{
		JPanel panel = createDisplayPanel( display.getName() );

		panel.add( createSpace() );
		panel.add( createFocusButton( display, display.sourceAndConverters, display.sliceViewer.getBdvHandle() ) );
		panel.add( createOpacityButton( display.sourceAndConverters, display.getName(), display.sliceViewer.getBdvHandle() ) );
		panel.add( createButtonPlaceholder() );
		panel.add( createButtonPlaceholder() );
		panel.add( createRemoveButton( display ) );
		panel.add( createSpace() );
		panel.add( createSliceViewerVisibilityCheckbox( true, display.sourceAndConverters ) );
		panel.add( createVolumeViewerVisibilityCheckbox( display ) );
		panel.add( createWindowVisibilityCheckbox( true, display.tableViewer.getWindow() ) );
		panel.add( createScatterPlotViewerVisibilityCheckbox( display,  display.showScatterPlot() ) );

		return panel;
	}

	public JPanel createViewsSelectionPanel( )
	{
		final Map< String, View > views = moBIE2.getViews();

		groupingsToViews = new HashMap<>(  );
		groupingsToComboBox = new HashMap<>( );
		viewSelectionPanel = new JPanel( new BorderLayout() );
		viewSelectionPanel.setLayout( new BoxLayout( viewSelectionPanel, BoxLayout.Y_AXIS ) );

		addViewsToSelectionPanel( views );

		return viewSelectionPanel;
	}

	public void addViewsToSelectionPanel( Map< String, View > views ) {
		for ( String viewName : views.keySet() )
		{
			final View view = views.get( viewName );
			final String uiSelectionGroup = view.getUiSelectionGroup();
			if ( ! groupingsToViews.containsKey( uiSelectionGroup ) )
				groupingsToViews.put( uiSelectionGroup, new LinkedHashMap<>( ));
			groupingsToViews.get( uiSelectionGroup ).put( viewName, view );
		}

		final ArrayList< String > uiSelectionGroups = new ArrayList<>( groupingsToViews.keySet() );
		Collections.sort( uiSelectionGroups );

		// If it's the first time, just add all the panels in order
		if ( groupingsToComboBox.keySet().size() == 0 ) {
			for (String uiSelectionGroup : uiSelectionGroups) {
				final JPanel selectionPanel = createViewSelectionPanel(moBIE2, uiSelectionGroup, groupingsToViews.get(uiSelectionGroup));
				viewSelectionPanel.add(selectionPanel);
			}
		} else {
			// If there are already panels, then add new ones at the correct index to maintain alphabetical order
			Map< Integer, JPanel > indexToPanel = new HashMap<>();
			for ( String viewName : views.keySet() ) {
				String uiSelectionGroup = views.get( viewName ).getUiSelectionGroup();
				if ( groupingsToComboBox.containsKey( uiSelectionGroup ) ) {
					groupingsToComboBox.get( uiSelectionGroup ).addItem( viewName );
				} else {
					final JPanel selectionPanel = createViewSelectionPanel(moBIE2, uiSelectionGroup, groupingsToViews.get(uiSelectionGroup));
					int alphabeticalIndex = uiSelectionGroups.indexOf( uiSelectionGroup );
					indexToPanel.put( alphabeticalIndex, selectionPanel );
				}
			}

			if ( indexToPanel.keySet().size() > 0 ) {
				// add panels in ascending index order
				final ArrayList< Integer > sortedIndices = new ArrayList<>( indexToPanel.keySet() );
				Collections.sort( sortedIndices );
				for ( Integer index: sortedIndices ) {
					viewSelectionPanel.add( indexToPanel.get(index), index.intValue() );
				}
			}
		}

		viewsSelectionPanelHeight = groupingsToViews.keySet().size() * 40;
	}

	public int getViewsSelectionPanelHeight()
	{
		return viewsSelectionPanelHeight;
	}

	public int getActionPanelHeight()
	{
		return viewsSelectionPanelHeight + 4 * 40;
	}

	public Set<String> getGroupings() {
		return groupingsToViews.keySet();
	}

	private JPanel createViewSelectionPanel( MoBIE2 moBIE2, String panelName, Map< String, View > views )
	{
		final JPanel horizontalLayoutPanel = SwingUtils.horizontalLayoutPanel();

		final JComboBox< String > comboBox = new JComboBox<>( views.keySet().toArray( new String[ 0 ] ) );

		final JButton button = createButton( ADD );
		button.addActionListener( e ->
		{
			SwingUtilities.invokeLater( () ->
			{
				new Thread( () ->
				{
					final String viewName = ( String ) comboBox.getSelectedItem();
					final View view = views.get( viewName );
					moBIE2.getViewerManager().show( view );
				}).start();
			} );
		} );

		setComboBoxDimensions( comboBox );

		horizontalLayoutPanel.add( getJLabel( panelName ) );
		horizontalLayoutPanel.add( comboBox );
		horizontalLayoutPanel.add( button );

		groupingsToComboBox.put( panelName, comboBox );

		return horizontalLayoutPanel;
	}

	public JPanel createLevelingPanel( double[] levelingVector )
	{
		final double[] targetNormalVector = Arrays.copyOf( levelingVector, 3 );

		final JPanel horizontalLayoutPanel = SwingUtils.horizontalLayoutPanel();

		final JButton button = createButton( LEVEL );
		horizontalLayoutPanel.add( button );

		// TODO: if below code is needed make an own Levelling class
//		final JButton changeReference = new JButton( "Set new level vector" );
//		horizontalLayoutPanel.add( changeReference );

//		final JButton defaultReference = new JButton( "Set default level vector" );
//		horizontalLayoutPanel.add( defaultReference );

//		changeReference.addActionListener( e -> {
//			targetNormalVector = BdvUtils.getCurrentViewNormalVector( bdv );
//			Utils.logVector( "New reference normal vector: ", targetNormalVector );
//		} );

//		defaultReference.addActionListener( e -> {
//			targetNormalVector = Arrays.copyOf( levelingVector, 3);
//			Utils.logVector( "New reference normal vector (default): ", levelingVector );
//		} );

		button.addActionListener( e -> BdvUtils.levelCurrentView( moBIE2.getViewerManager().getSliceViewer().getBdvHandle(), targetNormalVector ) );

		return horizontalLayoutPanel;
	}

	public JPanel createBookmarksPanel( final BookmarkManager bookmarkManager )
	{
		final JPanel horizontalLayoutPanel = SwingUtils.horizontalLayoutPanel();
		final JButton button = createButton( VIEW );
		final Set< String > bookmarkNames = bookmarkManager.getBookmarkNames();
		JComboBox comboBox = new JComboBox<>( bookmarkNames.toArray( new String[bookmarkNames.size()] ) );
		setComboBoxDimensions( comboBox );
		button.addActionListener( e -> bookmarkManager.setView( ( String ) comboBox.getSelectedItem() ) );
		bookmarkManager.setBookmarkDropDown( comboBox );

		horizontalLayoutPanel.add( getJLabel( "bookmark" ) );
		horizontalLayoutPanel.add( comboBox );
		horizontalLayoutPanel.add( button );

		return horizontalLayoutPanel;
	}

	public JPanel createMoveToLocationPanel( )
	{
		final JPanel horizontalLayoutPanel = SwingUtils.horizontalLayoutPanel();
		final JButton button = createButton( MOVE );

		final JTextField jTextField = new JTextField( "120.5,115.3,201.5" );
		jTextField.setPreferredSize( new Dimension( COMBOBOX_WIDTH - 3, TEXT_FIELD_HEIGHT ) );
		jTextField.setMaximumSize( new Dimension( COMBOBOX_WIDTH - 3, TEXT_FIELD_HEIGHT ) );
		button.addActionListener( e -> BdvLocationChanger.moveToLocation( moBIE2.getViewerManager().getSliceViewer().getBdvHandle(), new BdvLocation( jTextField.getText() ) ) );

		horizontalLayoutPanel.add( getJLabel( "location" ) );
		horizontalLayoutPanel.add( jTextField );
		horizontalLayoutPanel.add( button );

		return horizontalLayoutPanel;
	}

	public JPanel createInfoPanel( String projectLocation, String publicationURL )
	{
		final JPanel horizontalLayoutPanel = SwingUtils.horizontalLayoutPanel();

		final JButton button = createButton( HELP );

		final MoBIEInfo moBIEInfo = new MoBIEInfo( projectLocation, publicationURL );

		final JComboBox< String > comboBox = new JComboBox<>( moBIEInfo.getInfoChoices() );
		setComboBoxDimensions( comboBox );

		button.addActionListener( e -> {
			moBIEInfo.showInfo( ( String ) comboBox.getSelectedItem() );
		} );
		comboBox.setPrototypeDisplayValue( MoBIE.PROTOTYPE_DISPLAY_VALUE  );

		horizontalLayoutPanel.setSize( 0, 80 );
		final ImageIcon icon = createMobieIcon( 80 );
		final JLabel moBIE = new JLabel( "                   " );
		moBIE.setIcon( icon );

		horizontalLayoutPanel.add( moBIE );
		horizontalLayoutPanel.add( comboBox );
		horizontalLayoutPanel.add( button );

		return horizontalLayoutPanel;
	}

	public ImageIcon createMobieIcon( int size )
	{
		final URL resource = UserInterfaceHelper.class.getResource( "/mobie.jpeg" );
		final ImageIcon imageIcon = new ImageIcon( resource );
		final Image scaledInstance = imageIcon.getImage().getScaledInstance( size, size, Image.SCALE_SMOOTH );
		return new ImageIcon( scaledInstance );
	}

	public JPanel createDatasetSelectionPanel( )
	{
		final JPanel panel = SwingUtils.horizontalLayoutPanel();

		final JComboBox< String > comboBox = new JComboBox<>( moBIE2.getDatasets().toArray( new String[ 0 ] ) );

		final JButton button = createButton( ADD );
		button.addActionListener( e ->
		{
			SwingUtilities.invokeLater( () ->
			{
				final String dataset = ( String ) comboBox.getSelectedItem();
				moBIE2.setDataset( dataset );
			} );
		} );

		comboBox.setSelectedItem( moBIE2.getDatasetName() );
		setComboBoxDimensions( comboBox );

		panel.add( getJLabel( "dataset" ) );
		panel.add( comboBox );
		panel.add( button );

		return panel;
	}

	// TODO: Move to UserInterface
	private void switchDataset( String dataset )
	{
		// TODO: make sure the Swing UI sources panel is fully visible before instantiating the new BDV
		moBIE2.close();
		new MoBIE( moBIE2.getProjectLocation(), moBIE2.getOptions().dataset( dataset ) );
	}

	private static Component createSpace()
	{
		return Box.createRigidArea( PREFERRED_SPACE_SIZE );
	}
	private static Component createButtonPlaceholder()
	{
		return Box.createRigidArea( PREFERRED_BUTTON_SIZE );
	}

	private static Component createCheckboxPlaceholder()
	{
		return Box.createRigidArea( PREFERRED_CHECKBOX_SIZE );
	}

	private static JCheckBox createSliceViewerVisibilityCheckbox(
			boolean isVisible,
			final List< SourceAndConverter< ? > > sourceAndConverters )
	{
		JCheckBox checkBox = new JCheckBox( "S" );
		checkBox.setSelected( isVisible );
		checkBox.setPreferredSize( PREFERRED_CHECKBOX_SIZE );

		checkBox.addActionListener( new ActionListener()
		{
			@Override
			public void actionPerformed( ActionEvent e )
			{
				for ( SourceAndConverter< ? > sourceAndConverter : sourceAndConverters )
				{
					SourceAndConverterServices.getSourceAndConverterDisplayService().setVisible( sourceAndConverter, checkBox.isSelected() );
				}
			}
		} );

		return checkBox;
	}

	private static JCheckBox createWindowVisibilityCheckbox(
			boolean isVisible,
			Window window )
	{
		JCheckBox checkBox = new JCheckBox( "T" );
		checkBox.setSelected( isVisible );
		checkBox.setPreferredSize( PREFERRED_CHECKBOX_SIZE );
		checkBox.addActionListener( e -> SwingUtilities.invokeLater( () -> window.setVisible( checkBox.isSelected() ) ) );

		window.addWindowListener(
				new WindowAdapter() {
					public void windowClosing( WindowEvent ev) {
						checkBox.setSelected( false );
					}
		});

		return checkBox;
	}

	private static JCheckBox createScatterPlotViewerVisibilityCheckbox(
			SegmentationSourceDisplay display,
			boolean isVisible )
	{
		JCheckBox checkBox = new JCheckBox( "P" );
		checkBox.setSelected( isVisible );
		checkBox.setPreferredSize( PREFERRED_CHECKBOX_SIZE );
		checkBox.addActionListener( e ->
			SwingUtilities.invokeLater( () ->
				{
					if ( checkBox.isSelected() )
						display.scatterPlotViewer.show();
					else
						display.scatterPlotViewer.hide();
				} ) );

		display.scatterPlotViewer.getListeners().add( new VisibilityListener()
		{
			@Override
			public void visibility( boolean isVisible )
			{
				SwingUtilities.invokeLater( () ->
				{
					checkBox.setSelected( isVisible );
				});
			}
		} );

		return checkBox;
	}

	public static JCheckBox createVolumeViewerVisibilityCheckbox( SegmentationSourceDisplay display )
	{
		JCheckBox checkBox = new JCheckBox( "V" );
		checkBox.setSelected( display.showSelectedSegmentsIn3d() );
		checkBox.setPreferredSize( PREFERRED_CHECKBOX_SIZE );

		checkBox.addActionListener( new ActionListener()
		{
			@Override
			public void actionPerformed( ActionEvent e )
			{
				new Thread( () -> {
					if ( checkBox.isSelected() )
					{
						display.segmentsVolumeViewer.showSegments( true );
					}
					else
					{
						display.segmentsVolumeViewer.showSegments( false );
					}
				}).start();
			}
		} );

		display.segmentsVolumeViewer.getListeners().add( new VisibilityListener()
		{
			@Override
			public void visibility( boolean isVisible )
			{
				SwingUtilities.invokeLater( () ->
				{
					checkBox.setSelected( isVisible );
				});
			}
		} );


		return checkBox;
	}

	public static JButton createFocusButton( SourceDisplay sourceDisplay, List< SourceAndConverter< ? > > sourceAndConverters, BdvHandle bdvHandle )
	{
		JButton button = new JButton( "F" );
		button.setPreferredSize( PREFERRED_BUTTON_SIZE );

		button.addActionListener( e ->
		{
			for ( SourceAndConverter< ? > sourceAndConverter : sourceAndConverters )
			{
				// TODO: make this work for multiple!
				final AffineTransform3D transform = new ViewerTransformAdjuster( sourceDisplay.sliceViewer.getBdvHandle(), sourceAndConverter ).getTransform();
				new ViewerTransformChanger( bdvHandle, transform, false, 1000 ).run();
			}
		} );

		return button;
	}

	public static JButton createImageDisplayBrightnessButton( ImageSourceDisplay imageDisplay )
	{
		JButton button = new JButton( "B" );
		button.setPreferredSize( PREFERRED_BUTTON_SIZE );

		button.addActionListener( e ->
		{
			final ArrayList< ConverterSetup > converterSetups = new ArrayList<>();
			for ( SourceAndConverter< ? > sourceAndConverter : imageDisplay.sourceAndConverters )
			{
				converterSetups.add( SourceAndConverterServices.getSourceAndConverterDisplayService().getConverterSetup( sourceAndConverter ) );
			}

			UserInterfaceHelper.showBrightnessDialog(
					imageDisplay.getName(),
					converterSetups,
					0,   // TODO: determine somehow...
					65535 );
		} );

		return button;
	}

	public static JButton createDummyButton(  )
	{
		JButton button = new JButton( " " );
		button.setPreferredSize( PREFERRED_BUTTON_SIZE );

		button.addActionListener( e ->
		{
		} );

		return button;
	}

	public static JButton createOpacityButton( List< SourceAndConverter< ? > > sourceAndConverters, String name, BdvHandle bdvHandle )
	{
		JButton button = new JButton( "O" );
		button.setPreferredSize( PREFERRED_BUTTON_SIZE );

		button.addActionListener( e ->
		{
			UserInterfaceHelper.showOpacityDialog(
					name,
					sourceAndConverters,
					bdvHandle );
		} );

		return button;
	}

	private static JButton createColorButton( JPanel parentPanel, List< SourceAndConverter< ? > > sourceAndConverters )
	{
		JButton colorButton = new JButton( "C" );

		colorButton.setPreferredSize( PREFERRED_BUTTON_SIZE);

		colorButton.addActionListener( e ->
		{
			Color color = JColorChooser.showDialog( null, "", null );
			if ( color == null ) return;

			parentPanel.setBackground( color );

			for ( SourceAndConverter< ? > sourceAndConverter : sourceAndConverters )
			{
				new ColorChanger( sourceAndConverter, ColorUtils.getARGBType( color ) ).run();
			}
		} );

		return colorButton;
	}

	private void setPanelColor( JPanel panel, ARGBType argbType )
	{
		final Color color = ColorUtils.getColor( argbType );
		if ( color != null )
		{
			panel.setOpaque( true );
			panel.setBackground( color );
		}
	}

	private void setPanelColor( JPanel panel, String colorString )
	{
		final Color color = ColorUtils.getColor( colorString );
		if ( color != null )
		{
			panel.setOpaque( true );
			panel.setBackground( color );
		}
	}

	private JButton createRemoveButton( SourceDisplay sourceDisplay )
	{
		JButton removeButton = new JButton( "X" );
		removeButton.setPreferredSize( PREFERRED_BUTTON_SIZE );

		removeButton.addActionListener( e ->
		{
			moBIE2.getViewerManager().removeSourceDisplay( sourceDisplay );
		} );

		return removeButton;
	}
}<|MERGE_RESOLUTION|>--- conflicted
+++ resolved
@@ -195,7 +195,6 @@
 		}
 	}
 
-<<<<<<< HEAD
 	public static void resetCrossPlatformSwingLookAndFeel() {
 		// TODO: reset where the menu bar is?
 		try {
@@ -205,10 +204,7 @@
 		}
 	}
 
-	public JPanel createGridViewDisplaySettingsPanel( GridOverlayDisplay gridOverlayDisplay )
-=======
 	public JPanel createGridViewDisplaySettingsPanel( GridOverlaySourceDisplay gridOverlayDisplay )
->>>>>>> 900cebdf
 	{
 		JPanel panel = createDisplayPanel( gridOverlayDisplay.getName() );
 
