--- conflicted
+++ resolved
@@ -10,10 +10,7 @@
 
 public class AbstractSourceTransformer< T extends NumericType< T > > implements SourceTransformer< T >
 {
-<<<<<<< HEAD
-=======
 	protected String name;
->>>>>>> 900cebdf
 	protected transient Map< String, AffineTransform3D > sourceNameToTransform = new HashMap();
 
 	@Override
