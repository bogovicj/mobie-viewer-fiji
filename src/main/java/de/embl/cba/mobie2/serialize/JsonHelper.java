--- conflicted
+++ resolved
@@ -46,8 +46,6 @@
 		final Object deserialize = context.deserialize( jsonElementEntry.getValue(), c );
 		return deserialize;
 	}
-<<<<<<< HEAD
-=======
 
 	public static Gson buildGson( boolean prettyPrinting )
 	{
@@ -61,17 +59,4 @@
 		Gson gson = gb.create();
 		return gson;
 	}
-
-	public static String getImageDataStorageModalityJsonString( MoBIESettings.ImageDataStorageModality imageDataStorageModality )
-	{
-		if ( imageDataStorageModality.equals( MoBIESettings.ImageDataStorageModality.S3 ) )
-		{
-			return "s3store";
-		}
-		else
-		{
-			return "fileSystem";
-		}
-	}
->>>>>>> 0cb7a6d5
 }