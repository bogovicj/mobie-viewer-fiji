--- conflicted
+++ resolved
@@ -4,12 +4,9 @@
 import com.google.gson.internal.LinkedTreeMap;
 import com.google.gson.reflect.TypeToken;
 import com.google.gson.stream.JsonReader;
-<<<<<<< HEAD
 import de.embl.cba.mobie2.display.SourceDisplay;
 import de.embl.cba.mobie2.transform.SourceTransformer;
-=======
 import de.embl.cba.mobie.ui.MoBIESettings;
->>>>>>> 044ee5e8
 import de.embl.cba.tables.FileAndUrlUtils;
 
 import java.io.InputStream;
@@ -50,7 +47,6 @@
 		return deserialize;
 	}
 
-<<<<<<< HEAD
 	public static Gson buildGson( boolean prettyPrinting )
 	{
 		GsonBuilder gb = new GsonBuilder();
@@ -64,7 +60,6 @@
 		return gson;
 	}
 
-=======
 	public static String getImageDataStorageModalityJsonString( MoBIESettings.ImageDataStorageModality imageDataStorageModality )
 	{
 		if ( imageDataStorageModality.equals( MoBIESettings.ImageDataStorageModality.S3 ) )
@@ -76,5 +71,4 @@
 			return "fileSystem";
 		}
 	}
->>>>>>> 044ee5e8
 }