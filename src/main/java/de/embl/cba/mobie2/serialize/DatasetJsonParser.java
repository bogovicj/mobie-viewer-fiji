--- conflicted
+++ resolved
@@ -5,12 +5,8 @@
 import com.google.gson.reflect.TypeToken;
 import com.google.gson.stream.JsonWriter;
 import de.embl.cba.mobie2.Dataset;
-<<<<<<< HEAD
-import de.embl.cba.mobie2.view.additionalviews.AdditionalViews;
-=======
 import de.embl.cba.mobie2.display.SourceDisplay;
 import de.embl.cba.mobie2.transform.SourceTransformer;
->>>>>>> 900cebdf
 import de.embl.cba.tables.FileAndUrlUtils;
 
 import java.io.FileOutputStream;
@@ -33,7 +29,6 @@
 		return dataset;
 	}
 
-<<<<<<< HEAD
 	public void saveDataset( Dataset dataset, String path ) throws IOException {
 		Gson gson = new Gson();
 		Type type = new TypeToken< Dataset >() {}.getType();
@@ -47,14 +42,16 @@
 
 	public String datasetToJsonString( Dataset dataset, boolean prettyPrinting ) {
 		Gson gson;
-		if ( prettyPrinting ) {
+		if (prettyPrinting) {
 			gson = new GsonBuilder().setPrettyPrinting().create();
 		} else {
 			gson = new Gson();
 		}
-		Type type = new TypeToken< Dataset >() {}.getType();
-		return gson.toJson( dataset, type );
-=======
+		Type type = new TypeToken<Dataset>() {
+		}.getType();
+		return gson.toJson(dataset, type);
+	}
+
 	private Gson buildGson()
 	{
 		GsonBuilder gb = new GsonBuilder();
@@ -62,6 +59,5 @@
 		gb.registerTypeAdapter( new TypeToken<List< SourceDisplay >>(){}.getType(), new SourceDisplayListDeserializer());
 		Gson gson = gb.create();
 		return gson;
->>>>>>> 900cebdf
 	}
 }