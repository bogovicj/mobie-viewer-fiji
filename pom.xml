<?xml version="1.0" encoding="UTF-8"?>
<project xmlns="http://maven.apache.org/POM/4.0.0" xmlns:xsi="http://www.w3.org/2001/XMLSchema-instance" xsi:schemaLocation="http://maven.apache.org/POM/4.0.0 http://maven.apache.org/xsd/maven-4.0.0.xsd">
	<modelVersion>4.0.0</modelVersion>
	<parent>
		<groupId>org.scijava</groupId>
		<artifactId>pom-scijava</artifactId>
<!--		<version>29.2.2-SNAPSHOT</version>-->
		<version>29.2.1</version>
	</parent>
	<artifactId>mobie</artifactId>
<<<<<<< HEAD
	<version>0.5.2-SNAPSHOT</version>
=======
	<version>0.5.1</version>
>>>>>>> 8467e331
	<url>https://github.com/platybrowser/mobie-viewer-fiji</url>
	<name>MoBIE Fiji Viewer</name>
	<description>Fiji viewer for MoBIE projects</description>
	<inceptionYear>2018</inceptionYear>
	<organization>
		<name>EMBL</name>
		<url>http://embl.de/</url>
	</organization>
	<licenses>
		<license>
			<name>Simplified BSD License</name>
			<distribution>repo</distribution>
		</license>
	</licenses>
	<developers>
		<developer>
			<id>tischi</id>
			<name>Christian Tischer</name>
			<roles>
				<role>lead</role>
				<role>developer</role>
				<role>debugger</role>
				<role>reviewer</role>
				<role>support</role>
				<role>maintainer</role>
			</roles>
		</developer>
	</developers>
	<contributors>
		<contributor>
			<name>TODO</name>
		</contributor>
	</contributors>
	<mailingLists>
		<mailingList>
			<name>ImageJ Forum</name>
			<archive>http://forum.imagej.net/</archive>
		</mailingList>
	</mailingLists>
	<scm>
		<connection>scm:git:git://github.com/platybrowser/mobie-viewer-fiji</connection>
		<developerConnection>scm:git:git@github.com/platybrowser/mobie-viewer-fiji</developerConnection>
		<tag>HEAD</tag>
		<url>https://github.com/platybrowser/mobie-viewer-fiji</url>
	</scm>
	<issueManagement>
		<system>GitHub</system>
		<url>https://github.com/platybrowser/mobie-viewer-fiji/issues</url>
	</issueManagement>
	<ciManagement>
		<system>None</system>
	</ciManagement>
	<properties>
		<package-name>de.embl.cba.mobie</package-name>
		<license.licenseName>bsd_2</license.licenseName>
		<license.copyrightOwners>EMBL</license.copyrightOwners>
		<scijava.app.directory>/Users/tischer/Desktop/Fiji-MoBIE.app</scijava.app.directory>
		<enforcer.skip>true</enforcer.skip>
	</properties>
	<build>
		<plugins>
			<plugin>
				<groupId>org.apache.maven.plugins</groupId>
				<artifactId>maven-surefire-plugin</artifactId>
				<version>2.19</version>
				<configuration>
					<argLine>-Xmx4024m</argLine>
				</configuration>
			</plugin>
		</plugins>
	</build>
	<repositories>
		<!-- NB: for SciJava dependencies -->
		<repository>
			<id>imagej.public</id>
			<url>https://maven.imagej.net/content/groups/public</url>
		</repository>
		<!-- for CBA dependencies -->
		<repository>
			<id>bintray-tischi-snapshots</id>
			<name>bintray</name>
			<url>https://dl.bintray.com/tischi/snapshots</url>
		</repository>
		<!-- for ITC dependencies -->
		<repository>
			<id>bintray-image-transform-converters-image-transform-converters</id>
			<name>image-transform-converters-image-transform-converters</name>
			<url>https://dl.bintray.com/image-transform-converters/image-transform-converters</url>
		</repository>
	</repositories>
	<dependencies>
		<dependency>
			<groupId>net.imglib2</groupId>
			<artifactId>imglib2</artifactId>
		</dependency>
		<dependency>
			<groupId>sc.fiji</groupId>
			<artifactId>bigdataviewer-vistools</artifactId>
		</dependency>
		<!-- 9.0.7-SNAPSHOT contains bug-fix for n5 missing blocks -->
		<dependency>
			<groupId>sc.fiji</groupId>
			<artifactId>bigdataviewer-core</artifactId>
			<version>9.0.7-SNAPSHOT</version>
		</dependency>
		<!-- TODO: check whether this can be replaced by official one (path in bucket) -->
		<dependency>
			<groupId>org.janelia.saalfeldlab</groupId>
			<artifactId>n5-aws-s3</artifactId>
		</dependency>
		<dependency>
			<groupId>sc.fiji</groupId>
			<artifactId>3D_Viewer</artifactId>
		</dependency>
		<!-- below version of j3dcore does not have this issue: https://github.com/fiji/3D_Viewer/issues/26		-->
		<dependency>
			<groupId>org.scijava</groupId>
			<artifactId>j3dcore</artifactId>
			<version>1.6.0-scijava-3-SNAPSHOT</version>
		</dependency>
		<dependency>
			<groupId>junit</groupId>
			<artifactId>junit</artifactId>
		</dependency>
		<!-- CBA -->
		<dependency>
			<groupId>de.embl.cba</groupId>
			<artifactId>imagej-utils</artifactId>
<<<<<<< HEAD
			<version>0.5.5-SNAPSHOT</version>
=======
			<version>0.5.4</version>
>>>>>>> 8467e331
		</dependency>
	</dependencies>
</project><|MERGE_RESOLUTION|>--- conflicted
+++ resolved
@@ -4,15 +4,12 @@
 	<parent>
 		<groupId>org.scijava</groupId>
 		<artifactId>pom-scijava</artifactId>
-<!--		<version>29.2.2-SNAPSHOT</version>-->
 		<version>29.2.1</version>
 	</parent>
+
 	<artifactId>mobie</artifactId>
-<<<<<<< HEAD
 	<version>0.5.2-SNAPSHOT</version>
-=======
-	<version>0.5.1</version>
->>>>>>> 8467e331
+
 	<url>https://github.com/platybrowser/mobie-viewer-fiji</url>
 	<name>MoBIE Fiji Viewer</name>
 	<description>Fiji viewer for MoBIE projects</description>
@@ -141,11 +138,7 @@
 		<dependency>
 			<groupId>de.embl.cba</groupId>
 			<artifactId>imagej-utils</artifactId>
-<<<<<<< HEAD
 			<version>0.5.5-SNAPSHOT</version>
-=======
-			<version>0.5.4</version>
->>>>>>> 8467e331
 		</dependency>
 	</dependencies>
 </project>